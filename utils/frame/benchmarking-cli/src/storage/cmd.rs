// This file is part of Substrate.

// Copyright (C) 2022 Parity Technologies (UK) Ltd.
// SPDX-License-Identifier: Apache-2.0

// Licensed under the Apache License, Version 2.0 (the "License");
// you may not use this file except in compliance with the License.
// You may obtain a copy of the License at
//
// http://www.apache.org/licenses/LICENSE-2.0
//
// Unless required by applicable law or agreed to in writing, software
// distributed under the License is distributed on an "AS IS" BASIS,
// WITHOUT WARRANTIES OR CONDITIONS OF ANY KIND, either express or implied.
// See the License for the specific language governing permissions and
// limitations under the License.

use sc_cli::{CliConfiguration, DatabaseParams, PruningParams, Result, SharedParams};
use sc_client_api::{Backend as ClientBackend, StorageProvider, UsageProvider};
use sc_client_db::DbHash;
use sc_service::Configuration;
use sp_blockchain::HeaderBackend;
use sp_core::storage::StorageKey;
use sp_database::{ColumnId, Database};
use sp_runtime::traits::{Block as BlockT, HashFor};
use sp_state_machine::Storage;
use sp_storage::StateVersion;

use clap::{Args, Parser};
use log::info;
use rand::prelude::*;
use serde::Serialize;
use sp_runtime::generic::BlockId;
use std::{fmt::Debug, path::PathBuf, sync::Arc};

use super::template::TemplateData;
use crate::post_processing::WeightParams;
/// Benchmark the storage of a Substrate node with a live chain snapshot.
#[derive(Debug, Parser)]
pub struct StorageCmd {
	#[allow(missing_docs)]
	#[clap(flatten)]
	pub shared_params: SharedParams,

	#[allow(missing_docs)]
	#[clap(flatten)]
	pub database_params: DatabaseParams,

	#[allow(missing_docs)]
	#[clap(flatten)]
	pub pruning_params: PruningParams,

	#[allow(missing_docs)]
	#[clap(flatten)]
	pub params: StorageParams,
}

/// Parameters for modifying the benchmark behaviour and the post processing of the results.
#[derive(Debug, Default, Serialize, Clone, PartialEq, Args)]
pub struct StorageParams {
<<<<<<< HEAD
	#[allow(missing_docs)]
	#[clap(flatten)]
	pub weight_params: WeightParams,
=======
	/// Path to write the *weight* file to. Can be a file or directory.
	/// For substrate this should be `frame/support/src/weights`.
	#[clap(long)]
	pub weight_path: Option<PathBuf>,

	/// Select a specific metric to calculate the final weight output.
	#[clap(long = "metric", default_value = "average")]
	pub weight_metric: StatSelect,

	/// Multiply the resulting weight with the given factor. Must be positive.
	/// Is calculated before `weight_add`.
	#[clap(long = "mul", default_value = "1")]
	pub weight_mul: f64,

	/// Add the given offset to the resulting weight.
	/// Is calculated after `weight_mul`.
	#[clap(long = "add", default_value = "0")]
	pub weight_add: u64,
>>>>>>> cc282f84

	/// Skip the `read` benchmark.
	#[clap(long)]
	pub skip_read: bool,

	/// Skip the `write` benchmark.
	#[clap(long)]
	pub skip_write: bool,

	/// Specify the Handlebars template to use for outputting benchmark results.
	#[clap(long)]
	pub template_path: Option<PathBuf>,

	/// Path to write the raw 'read' results in JSON format to. Can be a file or directory.
	#[clap(long)]
	pub json_read_path: Option<PathBuf>,

	/// Path to write the raw 'write' results in JSON format to. Can be a file or directory.
	#[clap(long)]
	pub json_write_path: Option<PathBuf>,

	/// Rounds of warmups before measuring.
	#[clap(long, default_value = "1")]
	pub warmups: u32,

	/// The `StateVersion` to use. Substrate `--dev` should use `V1` and Polkadot `V0`.
	/// Selecting the wrong version can corrupt the DB.
	#[clap(long, possible_values = ["0", "1"])]
	pub state_version: u8,

	/// State cache size.
	#[clap(long, default_value = "0")]
	pub state_cache_size: usize,
}

impl StorageCmd {
	/// Calls into the Read and Write benchmarking functions.
	/// Processes the output and writes it into files and stdout.
	pub async fn run<Block, BA, C>(
		&self,
		cfg: Configuration,
		client: Arc<C>,
		db: (Arc<dyn Database<DbHash>>, ColumnId),
		storage: Arc<dyn Storage<HashFor<Block>>>,
	) -> Result<()>
	where
		BA: ClientBackend<Block>,
		Block: BlockT<Hash = DbHash>,
		C: UsageProvider<Block> + StorageProvider<Block, BA> + HeaderBackend<Block>,
	{
		let mut template = TemplateData::new(&cfg, &self.params);

		let block_id = BlockId::<Block>::Number(client.usage_info().chain.best_number);
		template.set_block_number(block_id.to_string());

		if !self.params.skip_read {
			self.bench_warmup(&client)?;
			let record = self.bench_read(client.clone())?;
			if let Some(path) = &self.params.json_read_path {
				record.save_json(&cfg, path, "read")?;
			}
			let stats = record.calculate_stats()?;
			info!("Time summary [ns]:\n{:?}\nValue size summary:\n{:?}", stats.0, stats.1);
			template.set_stats(Some(stats), None)?;
		}

		if !self.params.skip_write {
			self.bench_warmup(&client)?;
			let record = self.bench_write(client, db, storage)?;
			if let Some(path) = &self.params.json_write_path {
				record.save_json(&cfg, path, "write")?;
			}
			let stats = record.calculate_stats()?;
			info!("Time summary [ns]:\n{:?}\nValue size summary:\n{:?}", stats.0, stats.1);
			template.set_stats(None, Some(stats))?;
		}

<<<<<<< HEAD
		template.write(&self.params.weight_params.weight_path)
=======
		template.write(&self.params.weight_path, &self.params.template_path)
>>>>>>> cc282f84
	}

	/// Returns the specified state version.
	pub(crate) fn state_version(&self) -> StateVersion {
		match self.params.state_version {
			0 => StateVersion::V0,
			1 => StateVersion::V1,
			_ => unreachable!("Clap set to only allow 0 and 1"),
		}
	}

	/// Creates an rng from a random seed.
	pub(crate) fn setup_rng() -> impl rand::Rng {
		let seed = rand::thread_rng().gen::<u64>();
		info!("Using seed {}", seed);
		StdRng::seed_from_u64(seed)
	}

	/// Run some rounds of the (read) benchmark as warmup.
	/// See `frame_benchmarking_cli::storage::read::bench_read` for detailed comments.
	fn bench_warmup<B, BA, C>(&self, client: &Arc<C>) -> Result<()>
	where
		C: UsageProvider<B> + StorageProvider<B, BA>,
		B: BlockT + Debug,
		BA: ClientBackend<B>,
	{
		let block = BlockId::Number(client.usage_info().chain.best_number);
		let empty_prefix = StorageKey(Vec::new());
		let mut keys = client.storage_keys(&block, &empty_prefix)?;
		let mut rng = Self::setup_rng();
		keys.shuffle(&mut rng);

		for i in 0..self.params.warmups {
			info!("Warmup round {}/{}", i + 1, self.params.warmups);
			for key in keys.clone() {
				let _ = client
					.storage(&block, &key)
					.expect("Checked above to exist")
					.ok_or("Value unexpectedly empty");
			}
		}

		Ok(())
	}
}

// Boilerplate
impl CliConfiguration for StorageCmd {
	fn shared_params(&self) -> &SharedParams {
		&self.shared_params
	}

	fn database_params(&self) -> Option<&DatabaseParams> {
		Some(&self.database_params)
	}

	fn pruning_params(&self) -> Option<&PruningParams> {
		Some(&self.pruning_params)
	}

	fn state_cache_size(&self) -> Result<usize> {
		Ok(self.params.state_cache_size)
	}
}<|MERGE_RESOLUTION|>--- conflicted
+++ resolved
@@ -58,30 +58,9 @@
 /// Parameters for modifying the benchmark behaviour and the post processing of the results.
 #[derive(Debug, Default, Serialize, Clone, PartialEq, Args)]
 pub struct StorageParams {
-<<<<<<< HEAD
 	#[allow(missing_docs)]
 	#[clap(flatten)]
 	pub weight_params: WeightParams,
-=======
-	/// Path to write the *weight* file to. Can be a file or directory.
-	/// For substrate this should be `frame/support/src/weights`.
-	#[clap(long)]
-	pub weight_path: Option<PathBuf>,
-
-	/// Select a specific metric to calculate the final weight output.
-	#[clap(long = "metric", default_value = "average")]
-	pub weight_metric: StatSelect,
-
-	/// Multiply the resulting weight with the given factor. Must be positive.
-	/// Is calculated before `weight_add`.
-	#[clap(long = "mul", default_value = "1")]
-	pub weight_mul: f64,
-
-	/// Add the given offset to the resulting weight.
-	/// Is calculated after `weight_mul`.
-	#[clap(long = "add", default_value = "0")]
-	pub weight_add: u64,
->>>>>>> cc282f84
 
 	/// Skip the `read` benchmark.
 	#[clap(long)]
@@ -159,11 +138,7 @@
 			template.set_stats(None, Some(stats))?;
 		}
 
-<<<<<<< HEAD
-		template.write(&self.params.weight_params.weight_path)
-=======
-		template.write(&self.params.weight_path, &self.params.template_path)
->>>>>>> cc282f84
+		template.write(&self.params.weight_params.weight_path, &self.params.template_path)
 	}
 
 	/// Returns the specified state version.
