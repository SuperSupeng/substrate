[package]
name = "sc-finality-grandpa-rpc"
version = "0.10.0-dev"
authors = ["Parity Technologies <admin@parity.io>"]
description = "RPC extensions for the GRANDPA finality gadget"
repository = "https://github.com/paritytech/substrate/"
edition = "2018"
license = "GPL-3.0-or-later WITH Classpath-exception-2.0"
readme = "README.md"

[dependencies]
sc-finality-grandpa = { version = "0.10.0-dev", path = "../" }
sc-rpc = { version = "4.0.0-dev", path = "../../rpc" }
sp-blockchain = { version = "4.0.0-dev", path = "../../../primitives/blockchain" }
sp-core = { version = "4.0.0-dev", path = "../../../primitives/core" }
sp-runtime = { version = "4.0.0-dev", path = "../../../primitives/runtime" }
<<<<<<< HEAD
finality-grandpa = { version = "0.14.1", features = ["derive-codec"] }
jsonrpsee = { git = "https://github.com/paritytech/jsonrpsee", rev = "0b7614884ea24fd1e00ffb406a79d48e0be8dee1", features = ["server"] }
futures = { version = "0.3.4", features = ["compat"] }
=======
finality-grandpa = { version = "0.14.4", features = ["derive-codec"] }
jsonrpc-core = "18.0.0"
jsonrpc-core-client = "18.0.0"
jsonrpc-derive = "18.0.0"
jsonrpc-pubsub = "18.0.0"
futures = "0.3.16"
>>>>>>> 91b386ff
serde = { version = "1.0.105", features = ["derive"] }
serde_json = "1.0.50"
log = "0.4.8"
derive_more = "0.99.2"
parity-scale-codec = { version = "2.0.0", features = ["derive"] }
sc-client-api = { version = "4.0.0-dev", path = "../../api" }

[dev-dependencies]
sc-block-builder = { version = "0.10.0-dev", path = "../../block-builder" }
sc-rpc = { version = "4.0.0-dev", path = "../../rpc", features = [
    "test-helpers",
] }
sp-core = { version = "4.0.0-dev", path = "../../../primitives/core" }
sp-finality-grandpa = { version = "4.0.0-dev", path = "../../../primitives/finality-grandpa" }
sp-keyring = { version = "4.0.0-dev", path = "../../../primitives/keyring" }
substrate-test-runtime-client = { version = "2.0.0", path = "../../../test-utils/runtime/client" }<|MERGE_RESOLUTION|>--- conflicted
+++ resolved
@@ -14,18 +14,9 @@
 sp-blockchain = { version = "4.0.0-dev", path = "../../../primitives/blockchain" }
 sp-core = { version = "4.0.0-dev", path = "../../../primitives/core" }
 sp-runtime = { version = "4.0.0-dev", path = "../../../primitives/runtime" }
-<<<<<<< HEAD
-finality-grandpa = { version = "0.14.1", features = ["derive-codec"] }
+finality-grandpa = { version = "0.14.4", features = ["derive-codec"] }
 jsonrpsee = { git = "https://github.com/paritytech/jsonrpsee", rev = "0b7614884ea24fd1e00ffb406a79d48e0be8dee1", features = ["server"] }
 futures = { version = "0.3.4", features = ["compat"] }
-=======
-finality-grandpa = { version = "0.14.4", features = ["derive-codec"] }
-jsonrpc-core = "18.0.0"
-jsonrpc-core-client = "18.0.0"
-jsonrpc-derive = "18.0.0"
-jsonrpc-pubsub = "18.0.0"
-futures = "0.3.16"
->>>>>>> 91b386ff
 serde = { version = "1.0.105", features = ["derive"] }
 serde_json = "1.0.50"
 log = "0.4.8"
