[package]
name = "sc-rpc-server"
version = "4.0.0-dev"
authors = ["Parity Technologies <admin@parity.io>"]
edition = "2021"
license = "GPL-3.0-or-later WITH Classpath-exception-2.0"
homepage = "https://substrate.io"
repository = "https://github.com/paritytech/substrate/"
description = "Substrate RPC servers."
readme = "README.md"

[package.metadata.docs.rs]
targets = ["x86_64-unknown-linux-gnu"]

[dependencies]
anyhow = "1"
jsonrpsee = { version = "0.6.1", features = ["server"] }
log = "0.4.8"
prometheus-endpoint = { package = "substrate-prometheus-endpoint", path = "../../utils/prometheus", version = "0.10.0-dev"}
serde_json = "1.0.71"
<<<<<<< HEAD
tokio = { version = "1.14" }
=======
tokio = "1.15"
http = { package = "jsonrpc-http-server", version = "18.0.0" }
ipc = { package = "jsonrpc-ipc-server", version = "18.0.0" }
ws = { package = "jsonrpc-ws-server", version = "18.0.0" }
>>>>>>> 50156013
<|MERGE_RESOLUTION|>--- conflicted
+++ resolved
@@ -18,11 +18,4 @@
 log = "0.4.8"
 prometheus-endpoint = { package = "substrate-prometheus-endpoint", path = "../../utils/prometheus", version = "0.10.0-dev"}
 serde_json = "1.0.71"
-<<<<<<< HEAD
-tokio = { version = "1.14" }
-=======
-tokio = "1.15"
-http = { package = "jsonrpc-http-server", version = "18.0.0" }
-ipc = { package = "jsonrpc-ipc-server", version = "18.0.0" }
-ws = { package = "jsonrpc-ws-server", version = "18.0.0" }
->>>>>>> 50156013
+tokio = { version = "1.15" }