// This file is part of Substrate.

// Copyright (C) 2018-2022 Parity Technologies (UK) Ltd.
// SPDX-License-Identifier: GPL-3.0-or-later WITH Classpath-exception-2.0

// This program is free software: you can redistribute it and/or modify
// it under the terms of the GNU General Public License as published by
// the Free Software Foundation, either version 3 of the License, or
// (at your option) any later version.

// This program is distributed in the hope that it will be useful,
// but WITHOUT ANY WARRANTY; without even the implied warranty of
// MERCHANTABILITY or FITNESS FOR A PARTICULAR PURPOSE. See the
// GNU General Public License for more details.

// You should have received a copy of the GNU General Public License
// along with this program. If not, see <https://www.gnu.org/licenses/>.

//! The Substrate runtime. This can be compiled with `#[no_std]`, ready for Wasm.

#![cfg_attr(not(feature = "std"), no_std)]
// `construct_runtime!` does a lot of recursion and requires us to increase the limit to 256.
#![recursion_limit = "256"]

use codec::{Decode, Encode, MaxEncodedLen};
use frame_support::{
	construct_runtime, parameter_types,
	traits::{
		ConstU128, ConstU16, ConstU32, Currency, EnsureOneOf, EqualPrivilegeOnly, Everything,
		Imbalance, InstanceFilter, KeyOwnerProofSystem, LockIdentifier, Nothing, OnUnbalanced,
		U128CurrencyToVote,
	},
	weights::{
		constants::{BlockExecutionWeight, ExtrinsicBaseWeight, RocksDbWeight, WEIGHT_PER_SECOND},
		DispatchClass, IdentityFee, Weight,
	},
	PalletId, RuntimeDebug,
};
use frame_system::{
	limits::{BlockLength, BlockWeights},
	EnsureRoot,
};
pub use node_primitives::{AccountId, Signature};
use node_primitives::{AccountIndex, Balance, BlockNumber, Hash, Index, Moment};
use pallet_contracts::weights::WeightInfo;
use pallet_grandpa::{
	fg_primitives, AuthorityId as GrandpaId, AuthorityList as GrandpaAuthorityList,
};
use pallet_im_online::sr25519::AuthorityId as ImOnlineId;
use pallet_session::historical as pallet_session_historical;
pub use pallet_transaction_payment::{CurrencyAdapter, Multiplier, TargetedFeeAdjustment};
use pallet_transaction_payment::{FeeDetails, RuntimeDispatchInfo};
use sp_api::impl_runtime_apis;
use sp_authority_discovery::AuthorityId as AuthorityDiscoveryId;
use sp_core::{
	crypto::KeyTypeId,
	u32_trait::{_1, _2, _3, _4, _5},
	OpaqueMetadata,
};
use sp_inherents::{CheckInherentsResult, InherentData};
use sp_runtime::{
	create_runtime_str,
	curve::PiecewiseLinear,
	generic, impl_opaque_keys,
	traits::{
		self, BlakeTwo256, Block as BlockT, ConvertInto, NumberFor, OpaqueKeys,
		SaturatedConversion, StaticLookup,
	},
	transaction_validity::{TransactionPriority, TransactionSource, TransactionValidity},
	ApplyExtrinsicResult, FixedPointNumber, Perbill, Percent, Permill, Perquintill,
};
use sp_std::prelude::*;
#[cfg(any(feature = "std", test))]
use sp_version::NativeVersion;
use sp_version::RuntimeVersion;
use static_assertions::const_assert;

#[cfg(any(feature = "std", test))]
pub use frame_system::Call as SystemCall;
#[cfg(any(feature = "std", test))]
pub use pallet_balances::Call as BalancesCall;
#[cfg(any(feature = "std", test))]
pub use pallet_staking::StakerStatus;
#[cfg(any(feature = "std", test))]
pub use pallet_sudo::Call as SudoCall;
#[cfg(any(feature = "std", test))]
pub use sp_runtime::BuildStorage;

/// Implementations of some helper traits passed into runtime modules as associated types.
pub mod impls;
use impls::{Author, CreditToBlockAuthor};

/// Constant values used within the runtime.
pub mod constants;
use constants::{currency::*, time::*};
use sp_runtime::generic::Era;

/// Generated voter bag information.
mod voter_bags;

// Make the WASM binary available.
#[cfg(feature = "std")]
include!(concat!(env!("OUT_DIR"), "/wasm_binary.rs"));

/// Wasm binary unwrapped. If built with `SKIP_WASM_BUILD`, the function panics.
#[cfg(feature = "std")]
pub fn wasm_binary_unwrap() -> &'static [u8] {
	WASM_BINARY.expect(
		"Development wasm binary is not available. This means the client is built with \
		 `SKIP_WASM_BUILD` flag and it is only usable for production chains. Please rebuild with \
		 the flag disabled.",
	)
}

/// Runtime version.
#[sp_version::runtime_version]
pub const VERSION: RuntimeVersion = RuntimeVersion {
	spec_name: create_runtime_str!("node"),
	impl_name: create_runtime_str!("substrate-node"),
	authoring_version: 10,
	// Per convention: if the runtime behavior changes, increment spec_version
	// and set impl_version to 0. If only runtime
	// implementation changes and behavior does not, then leave spec_version as
	// is and increment impl_version.
	spec_version: 268,
	impl_version: 0,
	apis: RUNTIME_API_VERSIONS,
	transaction_version: 2,
	state_version: 1,
};

/// The BABE epoch configuration at genesis.
pub const BABE_GENESIS_EPOCH_CONFIG: sp_consensus_babe::BabeEpochConfiguration =
	sp_consensus_babe::BabeEpochConfiguration {
		c: PRIMARY_PROBABILITY,
		allowed_slots: sp_consensus_babe::AllowedSlots::PrimaryAndSecondaryPlainSlots,
	};

/// Native version.
#[cfg(any(feature = "std", test))]
pub fn native_version() -> NativeVersion {
	NativeVersion { runtime_version: VERSION, can_author_with: Default::default() }
}

type NegativeImbalance = <Balances as Currency<AccountId>>::NegativeImbalance;

pub struct DealWithFees;
impl OnUnbalanced<NegativeImbalance> for DealWithFees {
	fn on_unbalanceds<B>(mut fees_then_tips: impl Iterator<Item = NegativeImbalance>) {
		if let Some(fees) = fees_then_tips.next() {
			// for fees, 80% to treasury, 20% to author
			let mut split = fees.ration(80, 20);
			if let Some(tips) = fees_then_tips.next() {
				// for tips, if any, 80% to treasury, 20% to author (though this can be anything)
				tips.ration_merge_into(80, 20, &mut split);
			}
			Treasury::on_unbalanced(split.0);
			Author::on_unbalanced(split.1);
		}
	}
}

/// We assume that ~10% of the block weight is consumed by `on_initialize` handlers.
/// This is used to limit the maximal weight of a single extrinsic.
const AVERAGE_ON_INITIALIZE_RATIO: Perbill = Perbill::from_percent(10);
/// We allow `Normal` extrinsics to fill up the block up to 75%, the rest can be used
/// by  Operational  extrinsics.
const NORMAL_DISPATCH_RATIO: Perbill = Perbill::from_percent(75);
/// We allow for 2 seconds of compute with a 6 second average block time.
const MAXIMUM_BLOCK_WEIGHT: Weight = 2 * WEIGHT_PER_SECOND;

parameter_types! {
	pub const BlockHashCount: BlockNumber = 2400;
	pub const Version: RuntimeVersion = VERSION;
	pub RuntimeBlockLength: BlockLength =
		BlockLength::max_with_normal_ratio(5 * 1024 * 1024, NORMAL_DISPATCH_RATIO);
	pub RuntimeBlockWeights: BlockWeights = BlockWeights::builder()
		.base_block(BlockExecutionWeight::get())
		.for_class(DispatchClass::all(), |weights| {
			weights.base_extrinsic = ExtrinsicBaseWeight::get();
		})
		.for_class(DispatchClass::Normal, |weights| {
			weights.max_total = Some(NORMAL_DISPATCH_RATIO * MAXIMUM_BLOCK_WEIGHT);
		})
		.for_class(DispatchClass::Operational, |weights| {
			weights.max_total = Some(MAXIMUM_BLOCK_WEIGHT);
			// Operational transactions have some extra reserved space, so that they
			// are included even if block reached `MAXIMUM_BLOCK_WEIGHT`.
			weights.reserved = Some(
				MAXIMUM_BLOCK_WEIGHT - NORMAL_DISPATCH_RATIO * MAXIMUM_BLOCK_WEIGHT
			);
		})
		.avg_block_initialization(AVERAGE_ON_INITIALIZE_RATIO)
		.build_or_panic();
}

const_assert!(NORMAL_DISPATCH_RATIO.deconstruct() >= AVERAGE_ON_INITIALIZE_RATIO.deconstruct());

impl frame_system::Config for Runtime {
	type BaseCallFilter = Everything;
	type BlockWeights = RuntimeBlockWeights;
	type BlockLength = RuntimeBlockLength;
	type DbWeight = RocksDbWeight;
	type Origin = Origin;
	type Call = Call;
	type Index = Index;
	type BlockNumber = BlockNumber;
	type Hash = Hash;
	type Hashing = BlakeTwo256;
	type AccountId = AccountId;
	type Lookup = Indices;
	type Header = generic::Header<BlockNumber, BlakeTwo256>;
	type Event = Event;
	type BlockHashCount = BlockHashCount;
	type Version = Version;
	type PalletInfo = PalletInfo;
	type AccountData = pallet_balances::AccountData<Balance>;
	type OnNewAccount = ();
	type OnKilledAccount = ();
	type SystemWeightInfo = frame_system::weights::SubstrateWeight<Runtime>;
	type SS58Prefix = ConstU16<42>;
	type OnSetCode = ();
	type MaxConsumers = frame_support::traits::ConstU32<16>;
}

impl pallet_randomness_collective_flip::Config for Runtime {}

impl pallet_utility::Config for Runtime {
	type Event = Event;
	type Call = Call;
	type PalletsOrigin = OriginCaller;
	type WeightInfo = pallet_utility::weights::SubstrateWeight<Runtime>;
}

parameter_types! {
	// One storage item; key size is 32; value is size 4+4+16+32 bytes = 56 bytes.
	pub const DepositBase: Balance = deposit(1, 88);
	// Additional storage item size of 32 bytes.
	pub const DepositFactor: Balance = deposit(0, 32);
}

impl pallet_multisig::Config for Runtime {
	type Event = Event;
	type Call = Call;
	type Currency = Balances;
	type DepositBase = DepositBase;
	type DepositFactor = DepositFactor;
	type MaxSignatories = ConstU16<100>;
	type WeightInfo = pallet_multisig::weights::SubstrateWeight<Runtime>;
}

parameter_types! {
	// One storage item; key size 32, value size 8; .
	pub const ProxyDepositBase: Balance = deposit(1, 8);
	// Additional storage item size of 33 bytes.
	pub const ProxyDepositFactor: Balance = deposit(0, 33);
	pub const AnnouncementDepositBase: Balance = deposit(1, 8);
	pub const AnnouncementDepositFactor: Balance = deposit(0, 66);
}

/// The type used to represent the kinds of proxying allowed.
#[derive(
	Copy,
	Clone,
	Eq,
	PartialEq,
	Ord,
	PartialOrd,
	Encode,
	Decode,
	RuntimeDebug,
	MaxEncodedLen,
	scale_info::TypeInfo,
)]
pub enum ProxyType {
	Any,
	NonTransfer,
	Governance,
	Staking,
}
impl Default for ProxyType {
	fn default() -> Self {
		Self::Any
	}
}
impl InstanceFilter<Call> for ProxyType {
	fn filter(&self, c: &Call) -> bool {
		match self {
			ProxyType::Any => true,
			ProxyType::NonTransfer => !matches!(
				c,
				Call::Balances(..) |
					Call::Assets(..) | Call::Uniques(..) |
					Call::Vesting(pallet_vesting::Call::vested_transfer { .. }) |
					Call::Indices(pallet_indices::Call::transfer { .. })
			),
			ProxyType::Governance => matches!(
				c,
				Call::Democracy(..) |
					Call::Council(..) | Call::Society(..) |
					Call::TechnicalCommittee(..) |
					Call::Elections(..) | Call::Treasury(..)
			),
			ProxyType::Staking => matches!(c, Call::Staking(..)),
		}
	}
	fn is_superset(&self, o: &Self) -> bool {
		match (self, o) {
			(x, y) if x == y => true,
			(ProxyType::Any, _) => true,
			(_, ProxyType::Any) => false,
			(ProxyType::NonTransfer, _) => true,
			_ => false,
		}
	}
}

impl pallet_proxy::Config for Runtime {
	type Event = Event;
	type Call = Call;
	type Currency = Balances;
	type ProxyType = ProxyType;
	type ProxyDepositBase = ProxyDepositBase;
	type ProxyDepositFactor = ProxyDepositFactor;
	type MaxProxies = ConstU32<32>;
	type WeightInfo = pallet_proxy::weights::SubstrateWeight<Runtime>;
	type MaxPending = ConstU32<32>;
	type CallHasher = BlakeTwo256;
	type AnnouncementDepositBase = AnnouncementDepositBase;
	type AnnouncementDepositFactor = AnnouncementDepositFactor;
}

parameter_types! {
	pub MaximumSchedulerWeight: Weight = Perbill::from_percent(80) *
		RuntimeBlockWeights::get().max_block;
	// Retry a scheduled item every 10 blocks (1 minute) until the preimage exists.
	pub const NoPreimagePostponement: Option<u32> = Some(10);
}

impl pallet_scheduler::Config for Runtime {
	type Event = Event;
	type Origin = Origin;
	type PalletsOrigin = OriginCaller;
	type Call = Call;
	type MaximumWeight = MaximumSchedulerWeight;
	type ScheduleOrigin = EnsureRoot<AccountId>;
	type MaxScheduledPerBlock = ConstU32<50>;
	type WeightInfo = pallet_scheduler::weights::SubstrateWeight<Runtime>;
	type OriginPrivilegeCmp = EqualPrivilegeOnly;
	type PreimageProvider = Preimage;
	type NoPreimagePostponement = NoPreimagePostponement;
}

parameter_types! {
	pub const PreimageMaxSize: u32 = 4096 * 1024;
	pub const PreimageBaseDeposit: Balance = 1 * DOLLARS;
	// One cent: $10,000 / MB
	pub const PreimageByteDeposit: Balance = 1 * CENTS;
}

impl pallet_preimage::Config for Runtime {
	type WeightInfo = pallet_preimage::weights::SubstrateWeight<Runtime>;
	type Event = Event;
	type Currency = Balances;
	type ManagerOrigin = EnsureRoot<AccountId>;
	type MaxSize = PreimageMaxSize;
	type BaseDeposit = PreimageBaseDeposit;
	type ByteDeposit = PreimageByteDeposit;
}

parameter_types! {
	// NOTE: Currently it is not possible to change the epoch duration after the chain has started.
	//       Attempting to do so will brick block production.
	pub const EpochDuration: u64 = EPOCH_DURATION_IN_SLOTS;
	pub const ExpectedBlockTime: Moment = MILLISECS_PER_BLOCK;
	pub const ReportLongevity: u64 =
		BondingDuration::get() as u64 * SessionsPerEra::get() as u64 * EpochDuration::get();
}

impl pallet_babe::Config for Runtime {
	type EpochDuration = EpochDuration;
	type ExpectedBlockTime = ExpectedBlockTime;
	type EpochChangeTrigger = pallet_babe::ExternalTrigger;
	type DisabledValidators = Session;

	type KeyOwnerProofSystem = Historical;

	type KeyOwnerProof = <Self::KeyOwnerProofSystem as KeyOwnerProofSystem<(
		KeyTypeId,
		pallet_babe::AuthorityId,
	)>>::Proof;

	type KeyOwnerIdentification = <Self::KeyOwnerProofSystem as KeyOwnerProofSystem<(
		KeyTypeId,
		pallet_babe::AuthorityId,
	)>>::IdentificationTuple;

	type HandleEquivocation =
		pallet_babe::EquivocationHandler<Self::KeyOwnerIdentification, Offences, ReportLongevity>;

	type WeightInfo = ();
	type MaxAuthorities = MaxAuthorities;
}

parameter_types! {
	pub const IndexDeposit: Balance = 1 * DOLLARS;
}

impl pallet_indices::Config for Runtime {
	type AccountIndex = AccountIndex;
	type Currency = Balances;
	type Deposit = IndexDeposit;
	type Event = Event;
	type WeightInfo = pallet_indices::weights::SubstrateWeight<Runtime>;
}

parameter_types! {
	pub const ExistentialDeposit: Balance = 1 * DOLLARS;
	// For weight estimation, we assume that the most locks on an individual account will be 50.
	// This number may need to be adjusted in the future if this assumption no longer holds true.
	pub const MaxLocks: u32 = 50;
	pub const MaxReserves: u32 = 50;
}

impl pallet_balances::Config for Runtime {
	type MaxLocks = MaxLocks;
	type MaxReserves = MaxReserves;
	type ReserveIdentifier = [u8; 8];
	type Balance = Balance;
	type DustRemoval = ();
	type Event = Event;
	type ExistentialDeposit = ExistentialDeposit;
	type AccountStore = frame_system::Pallet<Runtime>;
	type WeightInfo = pallet_balances::weights::SubstrateWeight<Runtime>;
}

parameter_types! {
	pub const TransactionByteFee: Balance = 10 * MILLICENTS;
	pub const OperationalFeeMultiplier: u8 = 5;
	pub const TargetBlockFullness: Perquintill = Perquintill::from_percent(25);
	pub AdjustmentVariable: Multiplier = Multiplier::saturating_from_rational(1, 100_000);
	pub MinimumMultiplier: Multiplier = Multiplier::saturating_from_rational(1, 1_000_000_000u128);
}

impl pallet_transaction_payment::Config for Runtime {
	type OnChargeTransaction = CurrencyAdapter<Balances, DealWithFees>;
	type TransactionByteFee = TransactionByteFee;
	type OperationalFeeMultiplier = OperationalFeeMultiplier;
	type WeightToFee = IdentityFee<Balance>;
	type FeeMultiplierUpdate =
		TargetedFeeAdjustment<Self, TargetBlockFullness, AdjustmentVariable, MinimumMultiplier>;
}

impl pallet_asset_tx_payment::Config for Runtime {
	type Fungibles = Assets;
	type OnChargeAssetTransaction = pallet_asset_tx_payment::FungiblesAdapter<
		pallet_assets::BalanceToAssetBalance<Balances, Runtime, ConvertInto>,
		CreditToBlockAuthor,
	>;
}

parameter_types! {
	pub const MinimumPeriod: Moment = SLOT_DURATION / 2;
}

impl pallet_timestamp::Config for Runtime {
	type Moment = Moment;
	type OnTimestampSet = Babe;
	type MinimumPeriod = MinimumPeriod;
	type WeightInfo = pallet_timestamp::weights::SubstrateWeight<Runtime>;
}

parameter_types! {
	pub const UncleGenerations: BlockNumber = 5;
}

impl pallet_authorship::Config for Runtime {
	type FindAuthor = pallet_session::FindAccountFromAuthorIndex<Self, Babe>;
	type UncleGenerations = UncleGenerations;
	type FilterUncle = ();
	type EventHandler = (Staking, ImOnline);
}

impl_opaque_keys! {
	pub struct SessionKeys {
		pub grandpa: Grandpa,
		pub babe: Babe,
		pub im_online: ImOnline,
		pub authority_discovery: AuthorityDiscovery,
	}
}

impl pallet_session::Config for Runtime {
	type Event = Event;
	type ValidatorId = <Self as frame_system::Config>::AccountId;
	type ValidatorIdOf = pallet_staking::StashOf<Self>;
	type ShouldEndSession = Babe;
	type NextSessionRotation = Babe;
	type SessionManager = pallet_session::historical::NoteHistoricalRoot<Self, Staking>;
	type SessionHandler = <SessionKeys as OpaqueKeys>::KeyTypeIdProviders;
	type Keys = SessionKeys;
	type WeightInfo = pallet_session::weights::SubstrateWeight<Runtime>;
}

impl pallet_session::historical::Config for Runtime {
	type FullIdentification = pallet_staking::Exposure<AccountId, Balance>;
	type FullIdentificationOf = pallet_staking::ExposureOf<Runtime>;
}

pallet_staking_reward_curve::build! {
	const REWARD_CURVE: PiecewiseLinear<'static> = curve!(
		min_inflation: 0_025_000,
		max_inflation: 0_100_000,
		ideal_stake: 0_500_000,
		falloff: 0_050_000,
		max_piece_count: 40,
		test_precision: 0_005_000,
	);
}

parameter_types! {
	pub const SessionsPerEra: sp_staking::SessionIndex = 6;
	pub const BondingDuration: pallet_staking::EraIndex = 24 * 28;
	pub const SlashDeferDuration: pallet_staking::EraIndex = 24 * 7; // 1/4 the bonding duration.
	pub const RewardCurve: &'static PiecewiseLinear<'static> = &REWARD_CURVE;
	pub const MaxNominatorRewardedPerValidator: u32 = 256;
	pub const OffendingValidatorsThreshold: Perbill = Perbill::from_percent(17);
	pub OffchainRepeat: BlockNumber = 5;
}

use frame_election_provider_support::onchain;
impl onchain::Config for Runtime {
	type Accuracy = Perbill;
	type DataProvider = Staking;
}

pub struct StakingBenchmarkingConfig;
impl pallet_staking::BenchmarkingConfig for StakingBenchmarkingConfig {
	type MaxNominators = ConstU32<1000>;
	type MaxValidators = ConstU32<1000>;
}

impl pallet_staking::Config for Runtime {
<<<<<<< HEAD
	type MaxNominations = ConstU32<{ MAX_NOMINATIONS }>;
=======
	type MaxNominations = MaxNominations;
>>>>>>> 7ca67ee8
	type Currency = Balances;
	type UnixTime = Timestamp;
	type CurrencyToVote = U128CurrencyToVote;
	type RewardRemainder = Treasury;
	type Event = Event;
	type Slash = Treasury; // send the slashed funds to the treasury.
	type Reward = (); // rewards are minted from the void
	type SessionsPerEra = SessionsPerEra;
	type BondingDuration = BondingDuration;
	type SlashDeferDuration = SlashDeferDuration;
	/// A super-majority of the council can cancel the slash.
	type SlashCancelOrigin = EnsureOneOf<
		EnsureRoot<AccountId>,
		pallet_collective::EnsureProportionAtLeast<_3, _4, AccountId, CouncilCollective>,
	>;
	type SessionInterface = Self;
	type EraPayout = pallet_staking::ConvertCurve<RewardCurve>;
	type NextNewSession = Session;
	type MaxNominatorRewardedPerValidator = MaxNominatorRewardedPerValidator;
	type OffendingValidatorsThreshold = OffendingValidatorsThreshold;
	type ElectionProvider = ElectionProviderMultiPhase;
	type GenesisElectionProvider = onchain::OnChainSequentialPhragmen<Self>;
	// Alternatively, use pallet_staking::UseNominatorsMap<Runtime> to just use the nominators map.
	// Note that the aforementioned does not scale to a very large number of nominators.
	type SortedListProvider = BagsList;
	type WeightInfo = pallet_staking::weights::SubstrateWeight<Runtime>;
	type BenchmarkingConfig = StakingBenchmarkingConfig;
}

parameter_types! {
	// phase durations. 1/4 of the last session for each.
	pub const SignedPhase: u32 = EPOCH_DURATION_IN_BLOCKS / 4;
	pub const UnsignedPhase: u32 = EPOCH_DURATION_IN_BLOCKS / 4;

	// signed config
	pub const SignedRewardBase: Balance = 1 * DOLLARS;
	pub const SignedDepositBase: Balance = 1 * DOLLARS;
	pub const SignedDepositByte: Balance = 1 * CENTS;

	pub SolutionImprovementThreshold: Perbill = Perbill::from_rational(1u32, 10_000);

	// miner configs
	pub const MultiPhaseUnsignedPriority: TransactionPriority = StakingUnsignedPriority::get() - 1u64;
	pub MinerMaxWeight: Weight = RuntimeBlockWeights::get()
		.get(DispatchClass::Normal)
		.max_extrinsic.expect("Normal extrinsics have a weight limit configured; qed")
		.saturating_sub(BlockExecutionWeight::get());
	// Solution can occupy 90% of normal block size
	pub MinerMaxLength: u32 = Perbill::from_rational(9u32, 10) *
		*RuntimeBlockLength::get()
		.max
		.get(DispatchClass::Normal);
}

sp_npos_elections::generate_solution_type!(
	#[compact]
	pub struct NposSolution16::<
		VoterIndex = u32,
		TargetIndex = u16,
		Accuracy = sp_runtime::PerU16,
	>(16)
);

parameter_types! {
	pub MaxNominations: u32 = <NposSolution16 as sp_npos_elections::NposSolution>::LIMIT as u32;
}

/// The numbers configured here could always be more than the the maximum limits of staking pallet
/// to ensure election snapshot will not run out of memory. For now, we set them to smaller values
/// since the staking is bounded and the weight pipeline takes hours for this single pallet.
pub struct ElectionProviderBenchmarkConfig;
impl pallet_election_provider_multi_phase::BenchmarkingConfig for ElectionProviderBenchmarkConfig {
	const VOTERS: [u32; 2] = [1000, 2000];
	const TARGETS: [u32; 2] = [500, 1000];
	const ACTIVE_VOTERS: [u32; 2] = [500, 800];
	const DESIRED_TARGETS: [u32; 2] = [200, 400];
	const SNAPSHOT_MAXIMUM_VOTERS: u32 = 1000;
	const MINER_MAXIMUM_VOTERS: u32 = 1000;
	const MAXIMUM_TARGETS: u32 = 300;
}

/// Maximum number of iterations for balancing that will be executed in the embedded OCW
/// miner of election provider multi phase.
pub const MINER_MAX_ITERATIONS: u32 = 10;

/// A source of random balance for NposSolver, which is meant to be run by the OCW election miner.
pub struct OffchainRandomBalancing;
impl frame_support::pallet_prelude::Get<Option<(usize, sp_npos_elections::ExtendedBalance)>>
	for OffchainRandomBalancing
{
	fn get() -> Option<(usize, sp_npos_elections::ExtendedBalance)> {
		use sp_runtime::traits::TrailingZeroInput;
		let iters = match MINER_MAX_ITERATIONS {
			0 => 0,
			max @ _ => {
				let seed = sp_io::offchain::random_seed();
				let random = <u32>::decode(&mut TrailingZeroInput::new(&seed))
					.expect("input is padded with zeroes; qed") %
					max.saturating_add(1);
				random as usize
			},
		};

		Some((iters, 0))
	}
}

impl pallet_election_provider_multi_phase::Config for Runtime {
	type Event = Event;
	type Currency = Balances;
	type EstimateCallFee = TransactionPayment;
	type SignedPhase = SignedPhase;
	type UnsignedPhase = UnsignedPhase;
	type SolutionImprovementThreshold = SolutionImprovementThreshold;
	type OffchainRepeat = OffchainRepeat;
	type MinerMaxWeight = MinerMaxWeight;
	type MinerMaxLength = MinerMaxLength;
	type MinerTxPriority = MultiPhaseUnsignedPriority;
	type SignedMaxSubmissions = ConstU32<10>;
	type SignedRewardBase = SignedRewardBase;
	type SignedDepositBase = SignedDepositBase;
	type SignedDepositByte = SignedDepositByte;
	type SignedDepositWeight = ();
	type SignedMaxWeight = MinerMaxWeight;
	type SlashHandler = (); // burn slashes
	type RewardHandler = (); // nothing to do upon rewards
	type DataProvider = Staking;
	type Solution = NposSolution16;
	type Fallback = pallet_election_provider_multi_phase::NoFallback<Self>;
	type Solver = frame_election_provider_support::SequentialPhragmen<
		AccountId,
		pallet_election_provider_multi_phase::SolutionAccuracyOf<Self>,
		OffchainRandomBalancing,
	>;
	type WeightInfo = pallet_election_provider_multi_phase::weights::SubstrateWeight<Self>;
	type ForceOrigin = EnsureRootOrHalfCouncil;
	type BenchmarkingConfig = ElectionProviderBenchmarkConfig;
	// BagsList allows a practically unbounded count of nominators to participate in NPoS elections.
	// To ensure we respect memory limits when using the BagsList this must be set to a number of
	// voters we know can fit into a single vec allocation.
	type VoterSnapshotPerBlock = ConstU32<10_000>;
}

parameter_types! {
	pub const BagThresholds: &'static [u64] = &voter_bags::THRESHOLDS;
}

impl pallet_bags_list::Config for Runtime {
	type Event = Event;
	type VoteWeightProvider = Staking;
	type WeightInfo = pallet_bags_list::weights::SubstrateWeight<Runtime>;
	type BagThresholds = BagThresholds;
}

parameter_types! {
	pub const LaunchPeriod: BlockNumber = 28 * 24 * 60 * MINUTES;
	pub const VotingPeriod: BlockNumber = 28 * 24 * 60 * MINUTES;
	pub const FastTrackVotingPeriod: BlockNumber = 3 * 24 * 60 * MINUTES;
	pub const MinimumDeposit: Balance = 100 * DOLLARS;
	pub const EnactmentPeriod: BlockNumber = 30 * 24 * 60 * MINUTES;
	pub const CooloffPeriod: BlockNumber = 28 * 24 * 60 * MINUTES;
	pub const MaxProposals: u32 = 100;
}

impl pallet_democracy::Config for Runtime {
	type Proposal = Call;
	type Event = Event;
	type Currency = Balances;
	type EnactmentPeriod = EnactmentPeriod;
	type LaunchPeriod = LaunchPeriod;
	type VotingPeriod = VotingPeriod;
	type VoteLockingPeriod = EnactmentPeriod; // Same as EnactmentPeriod
	type MinimumDeposit = MinimumDeposit;
	/// A straight majority of the council can decide what their next motion is.
	type ExternalOrigin =
		pallet_collective::EnsureProportionAtLeast<_1, _2, AccountId, CouncilCollective>;
	/// A super-majority can have the next scheduled referendum be a straight majority-carries vote.
	type ExternalMajorityOrigin =
		pallet_collective::EnsureProportionAtLeast<_3, _4, AccountId, CouncilCollective>;
	/// A unanimous council can have the next scheduled referendum be a straight default-carries
	/// (NTB) vote.
	type ExternalDefaultOrigin =
		pallet_collective::EnsureProportionAtLeast<_1, _1, AccountId, CouncilCollective>;
	/// Two thirds of the technical committee can have an ExternalMajority/ExternalDefault vote
	/// be tabled immediately and with a shorter voting/enactment period.
	type FastTrackOrigin =
		pallet_collective::EnsureProportionAtLeast<_2, _3, AccountId, TechnicalCollective>;
	type InstantOrigin =
		pallet_collective::EnsureProportionAtLeast<_1, _1, AccountId, TechnicalCollective>;
	type InstantAllowed = frame_support::traits::ConstBool<true>;
	type FastTrackVotingPeriod = FastTrackVotingPeriod;
	// To cancel a proposal which has been passed, 2/3 of the council must agree to it.
	type CancellationOrigin =
		pallet_collective::EnsureProportionAtLeast<_2, _3, AccountId, CouncilCollective>;
	// To cancel a proposal before it has been passed, the technical committee must be unanimous or
	// Root must agree.
	type CancelProposalOrigin = EnsureOneOf<
		EnsureRoot<AccountId>,
		pallet_collective::EnsureProportionAtLeast<_1, _1, AccountId, TechnicalCollective>,
	>;
	type BlacklistOrigin = EnsureRoot<AccountId>;
	// Any single technical committee member may veto a coming council proposal, however they can
	// only do it once and it lasts only for the cool-off period.
	type VetoOrigin = pallet_collective::EnsureMember<AccountId, TechnicalCollective>;
	type CooloffPeriod = CooloffPeriod;
	type PreimageByteDeposit = PreimageByteDeposit;
	type OperationalPreimageOrigin = pallet_collective::EnsureMember<AccountId, CouncilCollective>;
	type Slash = Treasury;
	type Scheduler = Scheduler;
	type PalletsOrigin = OriginCaller;
	type MaxVotes = frame_support::traits::ConstU32<100>;
	type WeightInfo = pallet_democracy::weights::SubstrateWeight<Runtime>;
	type MaxProposals = MaxProposals;
}

parameter_types! {
	pub const CouncilMotionDuration: BlockNumber = 5 * DAYS;
	pub const CouncilMaxProposals: u32 = 100;
	pub const CouncilMaxMembers: u32 = 100;
}

type CouncilCollective = pallet_collective::Instance1;
impl pallet_collective::Config<CouncilCollective> for Runtime {
	type Origin = Origin;
	type Proposal = Call;
	type Event = Event;
	type MotionDuration = CouncilMotionDuration;
	type MaxProposals = CouncilMaxProposals;
	type MaxMembers = CouncilMaxMembers;
	type DefaultVote = pallet_collective::PrimeDefaultVote;
	type WeightInfo = pallet_collective::weights::SubstrateWeight<Runtime>;
}

parameter_types! {
	pub const CandidacyBond: Balance = 10 * DOLLARS;
	// 1 storage item created, key size is 32 bytes, value size is 16+16.
	pub const VotingBondBase: Balance = deposit(1, 64);
	// additional data per vote is 32 bytes (account id).
	pub const VotingBondFactor: Balance = deposit(0, 32);
	pub const TermDuration: BlockNumber = 7 * DAYS;
	pub const DesiredMembers: u32 = 13;
	pub const DesiredRunnersUp: u32 = 7;
	pub const ElectionsPhragmenPalletId: LockIdentifier = *b"phrelect";
}

// Make sure that there are no more than `MaxMembers` members elected via elections-phragmen.
const_assert!(DesiredMembers::get() <= CouncilMaxMembers::get());

impl pallet_elections_phragmen::Config for Runtime {
	type Event = Event;
	type PalletId = ElectionsPhragmenPalletId;
	type Currency = Balances;
	type ChangeMembers = Council;
	// NOTE: this implies that council's genesis members cannot be set directly and must come from
	// this module.
	type InitializeMembers = Council;
	type CurrencyToVote = U128CurrencyToVote;
	type CandidacyBond = CandidacyBond;
	type VotingBondBase = VotingBondBase;
	type VotingBondFactor = VotingBondFactor;
	type LoserCandidate = ();
	type KickedMember = ();
	type DesiredMembers = DesiredMembers;
	type DesiredRunnersUp = DesiredRunnersUp;
	type TermDuration = TermDuration;
	type WeightInfo = pallet_elections_phragmen::weights::SubstrateWeight<Runtime>;
}

parameter_types! {
	pub const TechnicalMotionDuration: BlockNumber = 5 * DAYS;
	pub const TechnicalMaxProposals: u32 = 100;
	pub const TechnicalMaxMembers: u32 = 100;
}

type TechnicalCollective = pallet_collective::Instance2;
impl pallet_collective::Config<TechnicalCollective> for Runtime {
	type Origin = Origin;
	type Proposal = Call;
	type Event = Event;
	type MotionDuration = TechnicalMotionDuration;
	type MaxProposals = TechnicalMaxProposals;
	type MaxMembers = TechnicalMaxMembers;
	type DefaultVote = pallet_collective::PrimeDefaultVote;
	type WeightInfo = pallet_collective::weights::SubstrateWeight<Runtime>;
}

type EnsureRootOrHalfCouncil = EnsureOneOf<
	EnsureRoot<AccountId>,
	pallet_collective::EnsureProportionMoreThan<_1, _2, AccountId, CouncilCollective>,
>;
impl pallet_membership::Config<pallet_membership::Instance1> for Runtime {
	type Event = Event;
	type AddOrigin = EnsureRootOrHalfCouncil;
	type RemoveOrigin = EnsureRootOrHalfCouncil;
	type SwapOrigin = EnsureRootOrHalfCouncil;
	type ResetOrigin = EnsureRootOrHalfCouncil;
	type PrimeOrigin = EnsureRootOrHalfCouncil;
	type MembershipInitialized = TechnicalCommittee;
	type MembershipChanged = TechnicalCommittee;
	type MaxMembers = TechnicalMaxMembers;
	type WeightInfo = pallet_membership::weights::SubstrateWeight<Runtime>;
}

parameter_types! {
	pub const ProposalBond: Permill = Permill::from_percent(5);
	pub const ProposalBondMinimum: Balance = 1 * DOLLARS;
	pub const SpendPeriod: BlockNumber = 1 * DAYS;
	pub const Burn: Permill = Permill::from_percent(50);
	pub const TipCountdown: BlockNumber = 1 * DAYS;
	pub const TipFindersFee: Percent = Percent::from_percent(20);
	pub const TipReportDepositBase: Balance = 1 * DOLLARS;
	pub const DataDepositPerByte: Balance = 1 * CENTS;
	pub const BountyDepositBase: Balance = 1 * DOLLARS;
	pub const BountyDepositPayoutDelay: BlockNumber = 1 * DAYS;
	pub const TreasuryPalletId: PalletId = PalletId(*b"py/trsry");
	pub const BountyUpdatePeriod: BlockNumber = 14 * DAYS;
	pub const MaximumReasonLength: u32 = 300;
	pub const BountyCuratorDeposit: Permill = Permill::from_percent(50);
	pub const BountyValueMinimum: Balance = 5 * DOLLARS;
	pub const MaxApprovals: u32 = 100;
	pub const MaxActiveChildBountyCount: u32 = 5;
	pub const ChildBountyValueMinimum: Balance = 1 * DOLLARS;
	pub const ChildBountyCuratorDepositBase: Permill = Permill::from_percent(10);
}

impl pallet_treasury::Config for Runtime {
	type PalletId = TreasuryPalletId;
	type Currency = Balances;
	type ApproveOrigin = EnsureOneOf<
		EnsureRoot<AccountId>,
		pallet_collective::EnsureProportionAtLeast<_3, _5, AccountId, CouncilCollective>,
	>;
	type RejectOrigin = EnsureOneOf<
		EnsureRoot<AccountId>,
		pallet_collective::EnsureProportionMoreThan<_1, _2, AccountId, CouncilCollective>,
	>;
	type Event = Event;
	type OnSlash = ();
	type ProposalBond = ProposalBond;
	type ProposalBondMinimum = ProposalBondMinimum;
	type SpendPeriod = SpendPeriod;
	type Burn = Burn;
	type BurnDestination = ();
	type SpendFunds = Bounties;
	type WeightInfo = pallet_treasury::weights::SubstrateWeight<Runtime>;
	type MaxApprovals = MaxApprovals;
}

impl pallet_bounties::Config for Runtime {
	type Event = Event;
	type BountyDepositBase = BountyDepositBase;
	type BountyDepositPayoutDelay = BountyDepositPayoutDelay;
	type BountyUpdatePeriod = BountyUpdatePeriod;
	type BountyCuratorDeposit = BountyCuratorDeposit;
	type BountyValueMinimum = BountyValueMinimum;
	type DataDepositPerByte = DataDepositPerByte;
	type MaximumReasonLength = MaximumReasonLength;
	type WeightInfo = pallet_bounties::weights::SubstrateWeight<Runtime>;
	type ChildBountyManager = ChildBounties;
}

impl pallet_child_bounties::Config for Runtime {
	type Event = Event;
	type MaxActiveChildBountyCount = MaxActiveChildBountyCount;
	type ChildBountyValueMinimum = ChildBountyValueMinimum;
	type ChildBountyCuratorDepositBase = ChildBountyCuratorDepositBase;
	type WeightInfo = pallet_child_bounties::weights::SubstrateWeight<Runtime>;
}

impl pallet_tips::Config for Runtime {
	type Event = Event;
	type DataDepositPerByte = DataDepositPerByte;
	type MaximumReasonLength = MaximumReasonLength;
	type Tippers = Elections;
	type TipCountdown = TipCountdown;
	type TipFindersFee = TipFindersFee;
	type TipReportDepositBase = TipReportDepositBase;
	type WeightInfo = pallet_tips::weights::SubstrateWeight<Runtime>;
}

parameter_types! {
	pub const DepositPerItem: Balance = deposit(1, 0);
	pub const DepositPerByte: Balance = deposit(0, 1);
	pub const MaxValueSize: u32 = 16 * 1024;
	// The lazy deletion runs inside on_initialize.
	pub DeletionWeightLimit: Weight = AVERAGE_ON_INITIALIZE_RATIO *
		RuntimeBlockWeights::get().max_block;
	// The weight needed for decoding the queue should be less or equal than a fifth
	// of the overall weight dedicated to the lazy deletion.
	pub DeletionQueueDepth: u32 = ((DeletionWeightLimit::get() / (
			<Runtime as pallet_contracts::Config>::WeightInfo::on_initialize_per_queue_item(1) -
			<Runtime as pallet_contracts::Config>::WeightInfo::on_initialize_per_queue_item(0)
		)) / 5) as u32;
	pub Schedule: pallet_contracts::Schedule<Runtime> = Default::default();
}

impl pallet_contracts::Config for Runtime {
	type Time = Timestamp;
	type Randomness = RandomnessCollectiveFlip;
	type Currency = Balances;
	type Event = Event;
	type Call = Call;
	/// The safest default is to allow no calls at all.
	///
	/// Runtimes should whitelist dispatchables that are allowed to be called from contracts
	/// and make sure they are stable. Dispatchables exposed to contracts are not allowed to
	/// change because that would break already deployed contracts. The `Call` structure itself
	/// is not allowed to change the indices of existing pallets, too.
	type CallFilter = Nothing;
	type DepositPerItem = DepositPerItem;
	type DepositPerByte = DepositPerByte;
	type CallStack = [pallet_contracts::Frame<Self>; 31];
	type WeightPrice = pallet_transaction_payment::Pallet<Self>;
	type WeightInfo = pallet_contracts::weights::SubstrateWeight<Self>;
	type ChainExtension = ();
	type DeletionQueueDepth = DeletionQueueDepth;
	type DeletionWeightLimit = DeletionWeightLimit;
	type Schedule = Schedule;
	type AddressGenerator = pallet_contracts::DefaultAddressGenerator;
}

impl pallet_sudo::Config for Runtime {
	type Event = Event;
	type Call = Call;
}

parameter_types! {
	pub const ImOnlineUnsignedPriority: TransactionPriority = TransactionPriority::max_value();
	/// We prioritize im-online heartbeats over election solution submission.
	pub const StakingUnsignedPriority: TransactionPriority = TransactionPriority::max_value() / 2;
	pub const MaxAuthorities: u32 = 100;
	pub const MaxKeys: u32 = 10_000;
	pub const MaxPeerInHeartbeats: u32 = 10_000;
	pub const MaxPeerDataEncodingSize: u32 = 1_000;
}

impl<LocalCall> frame_system::offchain::CreateSignedTransaction<LocalCall> for Runtime
where
	Call: From<LocalCall>,
{
	fn create_transaction<C: frame_system::offchain::AppCrypto<Self::Public, Self::Signature>>(
		call: Call,
		public: <Signature as traits::Verify>::Signer,
		account: AccountId,
		nonce: Index,
	) -> Option<(Call, <UncheckedExtrinsic as traits::Extrinsic>::SignaturePayload)> {
		let tip = 0;
		// take the biggest period possible.
		let period =
			BlockHashCount::get().checked_next_power_of_two().map(|c| c / 2).unwrap_or(2) as u64;
		let current_block = System::block_number()
			.saturated_into::<u64>()
			// The `System::block_number` is initialized with `n+1`,
			// so the actual block number is `n`.
			.saturating_sub(1);
		let era = Era::mortal(period, current_block);
		let extra = (
			frame_system::CheckNonZeroSender::<Runtime>::new(),
			frame_system::CheckSpecVersion::<Runtime>::new(),
			frame_system::CheckTxVersion::<Runtime>::new(),
			frame_system::CheckGenesis::<Runtime>::new(),
			frame_system::CheckEra::<Runtime>::from(era),
			frame_system::CheckNonce::<Runtime>::from(nonce),
			frame_system::CheckWeight::<Runtime>::new(),
			pallet_asset_tx_payment::ChargeAssetTxPayment::<Runtime>::from(tip, None),
		);
		let raw_payload = SignedPayload::new(call, extra)
			.map_err(|e| {
				log::warn!("Unable to create signed payload: {:?}", e);
			})
			.ok()?;
		let signature = raw_payload.using_encoded(|payload| C::sign(payload, public))?;
		let address = Indices::unlookup(account);
		let (call, extra, _) = raw_payload.deconstruct();
		Some((call, (address, signature.into(), extra)))
	}
}

impl frame_system::offchain::SigningTypes for Runtime {
	type Public = <Signature as traits::Verify>::Signer;
	type Signature = Signature;
}

impl<C> frame_system::offchain::SendTransactionTypes<C> for Runtime
where
	Call: From<C>,
{
	type Extrinsic = UncheckedExtrinsic;
	type OverarchingCall = Call;
}

impl pallet_im_online::Config for Runtime {
	type AuthorityId = ImOnlineId;
	type Event = Event;
	type NextSessionRotation = Babe;
	type ValidatorSet = Historical;
	type ReportUnresponsiveness = Offences;
	type UnsignedPriority = ImOnlineUnsignedPriority;
	type WeightInfo = pallet_im_online::weights::SubstrateWeight<Runtime>;
	type MaxKeys = MaxKeys;
	type MaxPeerInHeartbeats = MaxPeerInHeartbeats;
	type MaxPeerDataEncodingSize = MaxPeerDataEncodingSize;
}

impl pallet_offences::Config for Runtime {
	type Event = Event;
	type IdentificationTuple = pallet_session::historical::IdentificationTuple<Self>;
	type OnOffenceHandler = Staking;
}

impl pallet_authority_discovery::Config for Runtime {
	type MaxAuthorities = MaxAuthorities;
}

impl pallet_grandpa::Config for Runtime {
	type Event = Event;
	type Call = Call;

	type KeyOwnerProofSystem = Historical;

	type KeyOwnerProof =
		<Self::KeyOwnerProofSystem as KeyOwnerProofSystem<(KeyTypeId, GrandpaId)>>::Proof;

	type KeyOwnerIdentification = <Self::KeyOwnerProofSystem as KeyOwnerProofSystem<(
		KeyTypeId,
		GrandpaId,
	)>>::IdentificationTuple;

	type HandleEquivocation = pallet_grandpa::EquivocationHandler<
		Self::KeyOwnerIdentification,
		Offences,
		ReportLongevity,
	>;

	type WeightInfo = ();
	type MaxAuthorities = MaxAuthorities;
}

parameter_types! {
	pub const BasicDeposit: Balance = 10 * DOLLARS;       // 258 bytes on-chain
	pub const FieldDeposit: Balance = 250 * CENTS;        // 66 bytes on-chain
	pub const SubAccountDeposit: Balance = 2 * DOLLARS;   // 53 bytes on-chain
	pub const MaxSubAccounts: u32 = 100;
	pub const MaxAdditionalFields: u32 = 100;
	pub const MaxRegistrars: u32 = 20;
}

impl pallet_identity::Config for Runtime {
	type Event = Event;
	type Currency = Balances;
	type BasicDeposit = BasicDeposit;
	type FieldDeposit = FieldDeposit;
	type SubAccountDeposit = SubAccountDeposit;
	type MaxSubAccounts = MaxSubAccounts;
	type MaxAdditionalFields = MaxAdditionalFields;
	type MaxRegistrars = MaxRegistrars;
	type Slashed = Treasury;
	type ForceOrigin = EnsureRootOrHalfCouncil;
	type RegistrarOrigin = EnsureRootOrHalfCouncil;
	type WeightInfo = pallet_identity::weights::SubstrateWeight<Runtime>;
}

parameter_types! {
	pub const ConfigDepositBase: Balance = 5 * DOLLARS;
	pub const FriendDepositFactor: Balance = 50 * CENTS;
	pub const MaxFriends: u16 = 9;
	pub const RecoveryDeposit: Balance = 5 * DOLLARS;
}

impl pallet_recovery::Config for Runtime {
	type Event = Event;
	type Call = Call;
	type Currency = Balances;
	type ConfigDepositBase = ConfigDepositBase;
	type FriendDepositFactor = FriendDepositFactor;
	type MaxFriends = MaxFriends;
	type RecoveryDeposit = RecoveryDeposit;
}

parameter_types! {
	pub const CandidateDeposit: Balance = 10 * DOLLARS;
	pub const WrongSideDeduction: Balance = 2 * DOLLARS;
	pub const MaxStrikes: u32 = 10;
	pub const RotationPeriod: BlockNumber = 80 * HOURS;
	pub const PeriodSpend: Balance = 500 * DOLLARS;
	pub const MaxLockDuration: BlockNumber = 36 * 30 * DAYS;
	pub const ChallengePeriod: BlockNumber = 7 * DAYS;
	pub const MaxCandidateIntake: u32 = 10;
	pub const SocietyPalletId: PalletId = PalletId(*b"py/socie");
}

impl pallet_society::Config for Runtime {
	type Event = Event;
	type PalletId = SocietyPalletId;
	type Currency = Balances;
	type Randomness = RandomnessCollectiveFlip;
	type CandidateDeposit = CandidateDeposit;
	type WrongSideDeduction = WrongSideDeduction;
	type MaxStrikes = MaxStrikes;
	type PeriodSpend = PeriodSpend;
	type MembershipChanged = ();
	type RotationPeriod = RotationPeriod;
	type MaxLockDuration = MaxLockDuration;
	type FounderSetOrigin =
		pallet_collective::EnsureProportionMoreThan<_1, _2, AccountId, CouncilCollective>;
	type SuspensionJudgementOrigin = pallet_society::EnsureFounder<Runtime>;
	type MaxCandidateIntake = MaxCandidateIntake;
	type ChallengePeriod = ChallengePeriod;
}

parameter_types! {
	pub const MinVestedTransfer: Balance = 100 * DOLLARS;
}

impl pallet_vesting::Config for Runtime {
	type Event = Event;
	type Currency = Balances;
	type BlockNumberToBalance = ConvertInto;
	type MinVestedTransfer = MinVestedTransfer;
	type WeightInfo = pallet_vesting::weights::SubstrateWeight<Runtime>;
	// `VestingInfo` encode length is 36bytes. 28 schedules gets encoded as 1009 bytes, which is the
	// highest number of schedules that encodes less than 2^10.
	const MAX_VESTING_SCHEDULES: u32 = 28;
}

impl pallet_mmr::Config for Runtime {
	const INDEXING_PREFIX: &'static [u8] = b"mmr";
	type Hashing = <Runtime as frame_system::Config>::Hashing;
	type Hash = <Runtime as frame_system::Config>::Hash;
	type LeafData = frame_system::Pallet<Self>;
	type OnNewRoot = ();
	type WeightInfo = ();
}

parameter_types! {
	pub const LotteryPalletId: PalletId = PalletId(*b"py/lotto");
	pub const MaxCalls: u32 = 10;
	pub const MaxGenerateRandom: u32 = 10;
}

impl pallet_lottery::Config for Runtime {
	type PalletId = LotteryPalletId;
	type Call = Call;
	type Currency = Balances;
	type Randomness = RandomnessCollectiveFlip;
	type Event = Event;
	type ManagerOrigin = EnsureRoot<AccountId>;
	type MaxCalls = MaxCalls;
	type ValidateCall = Lottery;
	type MaxGenerateRandom = MaxGenerateRandom;
	type WeightInfo = pallet_lottery::weights::SubstrateWeight<Runtime>;
}

parameter_types! {
	pub const AssetDeposit: Balance = 100 * DOLLARS;
	pub const ApprovalDeposit: Balance = 1 * DOLLARS;
	pub const StringLimit: u32 = 50;
	pub const MetadataDepositBase: Balance = 10 * DOLLARS;
	pub const MetadataDepositPerByte: Balance = 1 * DOLLARS;
}

impl pallet_assets::Config for Runtime {
	type Event = Event;
	type Balance = u128;
	type AssetId = u32;
	type Currency = Balances;
	type ForceOrigin = EnsureRoot<AccountId>;
	type AssetDeposit = AssetDeposit;
	type AssetAccountDeposit = ConstU128<DOLLARS>;
	type MetadataDepositBase = MetadataDepositBase;
	type MetadataDepositPerByte = MetadataDepositPerByte;
	type ApprovalDeposit = ApprovalDeposit;
	type StringLimit = StringLimit;
	type Freezer = ();
	type Extra = ();
	type WeightInfo = pallet_assets::weights::SubstrateWeight<Runtime>;
}

parameter_types! {
	pub IgnoredIssuance: Balance = Treasury::pot();
	pub const QueueCount: u32 = 300;
	pub const MaxQueueLen: u32 = 1000;
	pub const FifoQueueLen: u32 = 500;
	pub const Period: BlockNumber = 30 * DAYS;
	pub const MinFreeze: Balance = 100 * DOLLARS;
	pub const IntakePeriod: BlockNumber = 10;
	pub const MaxIntakeBids: u32 = 10;
}

impl pallet_gilt::Config for Runtime {
	type Event = Event;
	type Currency = Balances;
	type CurrencyBalance = Balance;
	type AdminOrigin = frame_system::EnsureRoot<AccountId>;
	type Deficit = ();
	type Surplus = ();
	type IgnoredIssuance = IgnoredIssuance;
	type QueueCount = QueueCount;
	type MaxQueueLen = MaxQueueLen;
	type FifoQueueLen = FifoQueueLen;
	type Period = Period;
	type MinFreeze = MinFreeze;
	type IntakePeriod = IntakePeriod;
	type MaxIntakeBids = MaxIntakeBids;
	type WeightInfo = pallet_gilt::weights::SubstrateWeight<Runtime>;
}

parameter_types! {
	pub const ClassDeposit: Balance = 100 * DOLLARS;
	pub const InstanceDeposit: Balance = 1 * DOLLARS;
	pub const KeyLimit: u32 = 32;
	pub const ValueLimit: u32 = 256;
}

impl pallet_uniques::Config for Runtime {
	type Event = Event;
	type ClassId = u32;
	type InstanceId = u32;
	type Currency = Balances;
	type ForceOrigin = frame_system::EnsureRoot<AccountId>;
	type ClassDeposit = ClassDeposit;
	type InstanceDeposit = InstanceDeposit;
	type MetadataDepositBase = MetadataDepositBase;
	type AttributeDepositBase = MetadataDepositBase;
	type DepositPerByte = MetadataDepositPerByte;
	type StringLimit = StringLimit;
	type KeyLimit = KeyLimit;
	type ValueLimit = ValueLimit;
	type WeightInfo = pallet_uniques::weights::SubstrateWeight<Runtime>;
}

impl pallet_transaction_storage::Config for Runtime {
	type Event = Event;
	type Currency = Balances;
	type Call = Call;
	type FeeDestination = ();
	type WeightInfo = pallet_transaction_storage::weights::SubstrateWeight<Runtime>;
}

construct_runtime!(
	pub enum Runtime where
		Block = Block,
		NodeBlock = node_primitives::Block,
		UncheckedExtrinsic = UncheckedExtrinsic
	{
		System: frame_system,
		Utility: pallet_utility,
		Babe: pallet_babe,
		Timestamp: pallet_timestamp,
		// Authorship must be before session in order to note author in the correct session and era
		// for im-online and staking.
		Authorship: pallet_authorship,
		Indices: pallet_indices,
		Balances: pallet_balances,
		TransactionPayment: pallet_transaction_payment,
		AssetTxPayment: pallet_asset_tx_payment,
		ElectionProviderMultiPhase: pallet_election_provider_multi_phase,
		Staking: pallet_staking,
		Session: pallet_session,
		Democracy: pallet_democracy,
		Council: pallet_collective::<Instance1>,
		TechnicalCommittee: pallet_collective::<Instance2>,
		Elections: pallet_elections_phragmen,
		TechnicalMembership: pallet_membership::<Instance1>,
		Grandpa: pallet_grandpa,
		Treasury: pallet_treasury,
		Contracts: pallet_contracts,
		Sudo: pallet_sudo,
		ImOnline: pallet_im_online,
		AuthorityDiscovery: pallet_authority_discovery,
		Offences: pallet_offences,
		Historical: pallet_session_historical::{Pallet},
		RandomnessCollectiveFlip: pallet_randomness_collective_flip,
		Identity: pallet_identity,
		Society: pallet_society,
		Recovery: pallet_recovery,
		Vesting: pallet_vesting,
		Scheduler: pallet_scheduler,
		Preimage: pallet_preimage,
		Proxy: pallet_proxy,
		Multisig: pallet_multisig,
		Bounties: pallet_bounties,
		Tips: pallet_tips,
		Assets: pallet_assets,
		Mmr: pallet_mmr,
		Lottery: pallet_lottery,
		Gilt: pallet_gilt,
		Uniques: pallet_uniques,
		TransactionStorage: pallet_transaction_storage,
		BagsList: pallet_bags_list,
		ChildBounties: pallet_child_bounties,
	}
);

/// The address format for describing accounts.
pub type Address = sp_runtime::MultiAddress<AccountId, AccountIndex>;
/// Block header type as expected by this runtime.
pub type Header = generic::Header<BlockNumber, BlakeTwo256>;
/// Block type as expected by this runtime.
pub type Block = generic::Block<Header, UncheckedExtrinsic>;
/// A Block signed with a Justification
pub type SignedBlock = generic::SignedBlock<Block>;
/// BlockId type as expected by this runtime.
pub type BlockId = generic::BlockId<Block>;
/// The SignedExtension to the basic transaction logic.
///
/// When you change this, you **MUST** modify [`sign`] in `bin/node/testing/src/keyring.rs`!
///
/// [`sign`]: <../../testing/src/keyring.rs.html>
pub type SignedExtra = (
	frame_system::CheckNonZeroSender<Runtime>,
	frame_system::CheckSpecVersion<Runtime>,
	frame_system::CheckTxVersion<Runtime>,
	frame_system::CheckGenesis<Runtime>,
	frame_system::CheckEra<Runtime>,
	frame_system::CheckNonce<Runtime>,
	frame_system::CheckWeight<Runtime>,
	pallet_asset_tx_payment::ChargeAssetTxPayment<Runtime>,
);
/// Unchecked extrinsic type as expected by this runtime.
pub type UncheckedExtrinsic = generic::UncheckedExtrinsic<Address, Call, Signature, SignedExtra>;
/// The payload being signed in transactions.
pub type SignedPayload = generic::SignedPayload<Call, SignedExtra>;
/// Extrinsic type that has already been checked.
pub type CheckedExtrinsic = generic::CheckedExtrinsic<AccountId, Call, SignedExtra>;
/// Executive: handles dispatch to the various modules.
pub type Executive = frame_executive::Executive<
	Runtime,
	Block,
	frame_system::ChainContext<Runtime>,
	Runtime,
	AllPalletsWithSystem,
	pallet_bags_list::migrations::CheckCounterPrefix<Runtime>,
>;

/// MMR helper types.
mod mmr {
	use super::Runtime;
	pub use pallet_mmr::primitives::*;

	pub type Leaf = <<Runtime as pallet_mmr::Config>::LeafData as LeafDataProvider>::LeafData;
	pub type Hash = <Runtime as pallet_mmr::Config>::Hash;
	pub type Hashing = <Runtime as pallet_mmr::Config>::Hashing;
}

impl_runtime_apis! {
	impl sp_api::Core<Block> for Runtime {
		fn version() -> RuntimeVersion {
			VERSION
		}

		fn execute_block(block: Block) {
			Executive::execute_block(block);
		}

		fn initialize_block(header: &<Block as BlockT>::Header) {
			Executive::initialize_block(header)
		}
	}

	impl sp_api::Metadata<Block> for Runtime {
		fn metadata() -> OpaqueMetadata {
			OpaqueMetadata::new(Runtime::metadata().into())
		}
	}

	impl sp_block_builder::BlockBuilder<Block> for Runtime {
		fn apply_extrinsic(extrinsic: <Block as BlockT>::Extrinsic) -> ApplyExtrinsicResult {
			Executive::apply_extrinsic(extrinsic)
		}

		fn finalize_block() -> <Block as BlockT>::Header {
			Executive::finalize_block()
		}

		fn inherent_extrinsics(data: InherentData) -> Vec<<Block as BlockT>::Extrinsic> {
			data.create_extrinsics()
		}

		fn check_inherents(block: Block, data: InherentData) -> CheckInherentsResult {
			data.check_extrinsics(&block)
		}
	}

	impl sp_transaction_pool::runtime_api::TaggedTransactionQueue<Block> for Runtime {
		fn validate_transaction(
			source: TransactionSource,
			tx: <Block as BlockT>::Extrinsic,
			block_hash: <Block as BlockT>::Hash,
		) -> TransactionValidity {
			Executive::validate_transaction(source, tx, block_hash)
		}
	}

	impl sp_offchain::OffchainWorkerApi<Block> for Runtime {
		fn offchain_worker(header: &<Block as BlockT>::Header) {
			Executive::offchain_worker(header)
		}
	}

	impl fg_primitives::GrandpaApi<Block> for Runtime {
		fn grandpa_authorities() -> GrandpaAuthorityList {
			Grandpa::grandpa_authorities()
		}

		fn current_set_id() -> fg_primitives::SetId {
			Grandpa::current_set_id()
		}

		fn submit_report_equivocation_unsigned_extrinsic(
			equivocation_proof: fg_primitives::EquivocationProof<
				<Block as BlockT>::Hash,
				NumberFor<Block>,
			>,
			key_owner_proof: fg_primitives::OpaqueKeyOwnershipProof,
		) -> Option<()> {
			let key_owner_proof = key_owner_proof.decode()?;

			Grandpa::submit_unsigned_equivocation_report(
				equivocation_proof,
				key_owner_proof,
			)
		}

		fn generate_key_ownership_proof(
			_set_id: fg_primitives::SetId,
			authority_id: GrandpaId,
		) -> Option<fg_primitives::OpaqueKeyOwnershipProof> {
			use codec::Encode;

			Historical::prove((fg_primitives::KEY_TYPE, authority_id))
				.map(|p| p.encode())
				.map(fg_primitives::OpaqueKeyOwnershipProof::new)
		}
	}

	impl sp_consensus_babe::BabeApi<Block> for Runtime {
		fn configuration() -> sp_consensus_babe::BabeGenesisConfiguration {
			// The choice of `c` parameter (where `1 - c` represents the
			// probability of a slot being empty), is done in accordance to the
			// slot duration and expected target block time, for safely
			// resisting network delays of maximum two seconds.
			// <https://research.web3.foundation/en/latest/polkadot/BABE/Babe/#6-practical-results>
			sp_consensus_babe::BabeGenesisConfiguration {
				slot_duration: Babe::slot_duration(),
				epoch_length: EpochDuration::get(),
				c: BABE_GENESIS_EPOCH_CONFIG.c,
				genesis_authorities: Babe::authorities().to_vec(),
				randomness: Babe::randomness(),
				allowed_slots: BABE_GENESIS_EPOCH_CONFIG.allowed_slots,
			}
		}

		fn current_epoch_start() -> sp_consensus_babe::Slot {
			Babe::current_epoch_start()
		}

		fn current_epoch() -> sp_consensus_babe::Epoch {
			Babe::current_epoch()
		}

		fn next_epoch() -> sp_consensus_babe::Epoch {
			Babe::next_epoch()
		}

		fn generate_key_ownership_proof(
			_slot: sp_consensus_babe::Slot,
			authority_id: sp_consensus_babe::AuthorityId,
		) -> Option<sp_consensus_babe::OpaqueKeyOwnershipProof> {
			use codec::Encode;

			Historical::prove((sp_consensus_babe::KEY_TYPE, authority_id))
				.map(|p| p.encode())
				.map(sp_consensus_babe::OpaqueKeyOwnershipProof::new)
		}

		fn submit_report_equivocation_unsigned_extrinsic(
			equivocation_proof: sp_consensus_babe::EquivocationProof<<Block as BlockT>::Header>,
			key_owner_proof: sp_consensus_babe::OpaqueKeyOwnershipProof,
		) -> Option<()> {
			let key_owner_proof = key_owner_proof.decode()?;

			Babe::submit_unsigned_equivocation_report(
				equivocation_proof,
				key_owner_proof,
			)
		}
	}

	impl sp_authority_discovery::AuthorityDiscoveryApi<Block> for Runtime {
		fn authorities() -> Vec<AuthorityDiscoveryId> {
			AuthorityDiscovery::authorities()
		}
	}

	impl frame_system_rpc_runtime_api::AccountNonceApi<Block, AccountId, Index> for Runtime {
		fn account_nonce(account: AccountId) -> Index {
			System::account_nonce(account)
		}
	}

	impl pallet_contracts_rpc_runtime_api::ContractsApi<
		Block, AccountId, Balance, BlockNumber, Hash,
	>
		for Runtime
	{
		fn call(
			origin: AccountId,
			dest: AccountId,
			value: Balance,
			gas_limit: u64,
			storage_deposit_limit: Option<Balance>,
			input_data: Vec<u8>,
		) -> pallet_contracts_primitives::ContractExecResult<Balance> {
			Contracts::bare_call(origin, dest, value, gas_limit, storage_deposit_limit, input_data, true)
		}

		fn instantiate(
			origin: AccountId,
			value: Balance,
			gas_limit: u64,
			storage_deposit_limit: Option<Balance>,
			code: pallet_contracts_primitives::Code<Hash>,
			data: Vec<u8>,
			salt: Vec<u8>,
		) -> pallet_contracts_primitives::ContractInstantiateResult<AccountId, Balance>
		{
			Contracts::bare_instantiate(origin, value, gas_limit, storage_deposit_limit, code, data, salt, true)
		}

		fn upload_code(
			origin: AccountId,
			code: Vec<u8>,
			storage_deposit_limit: Option<Balance>,
		) -> pallet_contracts_primitives::CodeUploadResult<Hash, Balance>
		{
			Contracts::bare_upload_code(origin, code, storage_deposit_limit)
		}

		fn get_storage(
			address: AccountId,
			key: [u8; 32],
		) -> pallet_contracts_primitives::GetStorageResult {
			Contracts::get_storage(address, key)
		}
	}

	impl pallet_transaction_payment_rpc_runtime_api::TransactionPaymentApi<
		Block,
		Balance,
	> for Runtime {
		fn query_info(uxt: <Block as BlockT>::Extrinsic, len: u32) -> RuntimeDispatchInfo<Balance> {
			TransactionPayment::query_info(uxt, len)
		}
		fn query_fee_details(uxt: <Block as BlockT>::Extrinsic, len: u32) -> FeeDetails<Balance> {
			TransactionPayment::query_fee_details(uxt, len)
		}
	}

	impl pallet_mmr::primitives::MmrApi<
		Block,
		mmr::Hash,
	> for Runtime {
		fn generate_proof(leaf_index: pallet_mmr::primitives::LeafIndex)
			-> Result<(mmr::EncodableOpaqueLeaf, mmr::Proof<mmr::Hash>), mmr::Error>
		{
			Mmr::generate_proof(leaf_index)
				.map(|(leaf, proof)| (mmr::EncodableOpaqueLeaf::from_leaf(&leaf), proof))
		}

		fn verify_proof(leaf: mmr::EncodableOpaqueLeaf, proof: mmr::Proof<mmr::Hash>)
			-> Result<(), mmr::Error>
		{
			let leaf: mmr::Leaf = leaf
				.into_opaque_leaf()
				.try_decode()
				.ok_or(mmr::Error::Verify)?;
			Mmr::verify_leaf(leaf, proof)
		}

		fn verify_proof_stateless(
			root: mmr::Hash,
			leaf: mmr::EncodableOpaqueLeaf,
			proof: mmr::Proof<mmr::Hash>
		) -> Result<(), mmr::Error> {
			let node = mmr::DataOrHash::Data(leaf.into_opaque_leaf());
			pallet_mmr::verify_leaf_proof::<mmr::Hashing, _>(root, node, proof)
		}
	}

	impl sp_session::SessionKeys<Block> for Runtime {
		fn generate_session_keys(seed: Option<Vec<u8>>) -> Vec<u8> {
			SessionKeys::generate(seed)
		}

		fn decode_session_keys(
			encoded: Vec<u8>,
		) -> Option<Vec<(Vec<u8>, KeyTypeId)>> {
			SessionKeys::decode_into_raw_public_keys(&encoded)
		}
	}

	#[cfg(feature = "try-runtime")]
	impl frame_try_runtime::TryRuntime<Block> for Runtime {
		fn on_runtime_upgrade() -> (Weight, Weight) {
			// NOTE: intentional unwrap: we don't want to propagate the error backwards, and want to
			// have a backtrace here. If any of the pre/post migration checks fail, we shall stop
			// right here and right now.
			let weight = Executive::try_runtime_upgrade().unwrap();
			(weight, RuntimeBlockWeights::get().max_block)
		}

		fn execute_block_no_check(block: Block) -> Weight {
			Executive::execute_block_no_check(block)
		}
	}

	#[cfg(feature = "runtime-benchmarks")]
	impl frame_benchmarking::Benchmark<Block> for Runtime {
		fn benchmark_metadata(extra: bool) -> (
			Vec<frame_benchmarking::BenchmarkList>,
			Vec<frame_support::traits::StorageInfo>,
		) {
			use frame_benchmarking::{list_benchmark, baseline, Benchmarking, BenchmarkList};
			use frame_support::traits::StorageInfoTrait;

			// Trying to add benchmarks directly to the Session Pallet caused cyclic dependency
			// issues. To get around that, we separated the Session benchmarks into its own crate,
			// which is why we need these two lines below.
			use pallet_session_benchmarking::Pallet as SessionBench;
			use pallet_offences_benchmarking::Pallet as OffencesBench;
			use frame_system_benchmarking::Pallet as SystemBench;
			use baseline::Pallet as BaselineBench;

			let mut list = Vec::<BenchmarkList>::new();

			list_benchmark!(list, extra, frame_benchmarking, BaselineBench::<Runtime>);
			list_benchmark!(list, extra, pallet_assets, Assets);
			list_benchmark!(list, extra, pallet_babe, Babe);
			list_benchmark!(list, extra, pallet_bags_list, BagsList);
			list_benchmark!(list, extra, pallet_balances, Balances);
			list_benchmark!(list, extra, pallet_bounties, Bounties);
			list_benchmark!(list, extra, pallet_child_bounties, ChildBounties);
			list_benchmark!(list, extra, pallet_collective, Council);
			list_benchmark!(list, extra, pallet_contracts, Contracts);
			list_benchmark!(list, extra, pallet_democracy, Democracy);
			list_benchmark!(list, extra, pallet_election_provider_multi_phase, ElectionProviderMultiPhase);
			list_benchmark!(list, extra, pallet_elections_phragmen, Elections);
			list_benchmark!(list, extra, pallet_gilt, Gilt);
			list_benchmark!(list, extra, pallet_grandpa, Grandpa);
			list_benchmark!(list, extra, pallet_identity, Identity);
			list_benchmark!(list, extra, pallet_im_online, ImOnline);
			list_benchmark!(list, extra, pallet_indices, Indices);
			list_benchmark!(list, extra, pallet_lottery, Lottery);
			list_benchmark!(list, extra, pallet_membership, TechnicalMembership);
			list_benchmark!(list, extra, pallet_mmr, Mmr);
			list_benchmark!(list, extra, pallet_multisig, Multisig);
			list_benchmark!(list, extra, pallet_offences, OffencesBench::<Runtime>);
			list_benchmark!(list, extra, pallet_preimage, Preimage);
			list_benchmark!(list, extra, pallet_proxy, Proxy);
			list_benchmark!(list, extra, pallet_scheduler, Scheduler);
			list_benchmark!(list, extra, pallet_session, SessionBench::<Runtime>);
			list_benchmark!(list, extra, pallet_staking, Staking);
			list_benchmark!(list, extra, frame_system, SystemBench::<Runtime>);
			list_benchmark!(list, extra, pallet_timestamp, Timestamp);
			list_benchmark!(list, extra, pallet_tips, Tips);
			list_benchmark!(list, extra, pallet_transaction_storage, TransactionStorage);
			list_benchmark!(list, extra, pallet_treasury, Treasury);
			list_benchmark!(list, extra, pallet_uniques, Uniques);
			list_benchmark!(list, extra, pallet_utility, Utility);
			list_benchmark!(list, extra, pallet_vesting, Vesting);

			let storage_info = AllPalletsWithSystem::storage_info();

			return (list, storage_info)
		}

		fn dispatch_benchmark(
			config: frame_benchmarking::BenchmarkConfig
		) -> Result<Vec<frame_benchmarking::BenchmarkBatch>, sp_runtime::RuntimeString> {
			use frame_benchmarking::{baseline, Benchmarking, BenchmarkBatch, add_benchmark, TrackedStorageKey};

			// Trying to add benchmarks directly to the Session Pallet caused cyclic dependency
			// issues. To get around that, we separated the Session benchmarks into its own crate,
			// which is why we need these two lines below.
			use pallet_session_benchmarking::Pallet as SessionBench;
			use pallet_offences_benchmarking::Pallet as OffencesBench;
			use frame_system_benchmarking::Pallet as SystemBench;
			use baseline::Pallet as BaselineBench;

			impl pallet_session_benchmarking::Config for Runtime {}
			impl pallet_offences_benchmarking::Config for Runtime {}
			impl frame_system_benchmarking::Config for Runtime {}
			impl baseline::Config for Runtime {}

			let whitelist: Vec<TrackedStorageKey> = vec![
				// Block Number
				hex_literal::hex!("26aa394eea5630e07c48ae0c9558cef702a5c1b19ab7a04f536c519aca4983ac").to_vec().into(),
				// Total Issuance
				hex_literal::hex!("c2261276cc9d1f8598ea4b6a74b15c2f57c875e4cff74148e4628f264b974c80").to_vec().into(),
				// Execution Phase
				hex_literal::hex!("26aa394eea5630e07c48ae0c9558cef7ff553b5a9862a516939d82b3d3d8661a").to_vec().into(),
				// Event Count
				hex_literal::hex!("26aa394eea5630e07c48ae0c9558cef70a98fdbe9ce6c55837576c60c7af3850").to_vec().into(),
				// System Events
				hex_literal::hex!("26aa394eea5630e07c48ae0c9558cef780d41e5e16056765bc8461851072c9d7").to_vec().into(),
				// System BlockWeight
				hex_literal::hex!("26aa394eea5630e07c48ae0c9558cef734abf5cb34d6244378cddbf18e849d96").to_vec().into(),
				// Treasury Account
				hex_literal::hex!("26aa394eea5630e07c48ae0c9558cef7b99d880ec681799c0cf30e8886371da95ecffd7b6c0f78751baa9d281e0bfa3a6d6f646c70792f74727372790000000000000000000000000000000000000000").to_vec().into(),
			];

			let mut batches = Vec::<BenchmarkBatch>::new();
			let params = (&config, &whitelist);

			add_benchmark!(params, batches, frame_benchmarking, BaselineBench::<Runtime>);
			add_benchmark!(params, batches, pallet_assets, Assets);
			add_benchmark!(params, batches, pallet_babe, Babe);
			add_benchmark!(params, batches, pallet_balances, Balances);
			add_benchmark!(params, batches, pallet_bags_list, BagsList);
			add_benchmark!(params, batches, pallet_bounties, Bounties);
			add_benchmark!(params, batches, pallet_child_bounties, ChildBounties);
			add_benchmark!(params, batches, pallet_collective, Council);
			add_benchmark!(params, batches, pallet_contracts, Contracts);
			add_benchmark!(params, batches, pallet_democracy, Democracy);
			add_benchmark!(params, batches, pallet_election_provider_multi_phase, ElectionProviderMultiPhase);
			add_benchmark!(params, batches, pallet_elections_phragmen, Elections);
			add_benchmark!(params, batches, pallet_gilt, Gilt);
			add_benchmark!(params, batches, pallet_grandpa, Grandpa);
			add_benchmark!(params, batches, pallet_identity, Identity);
			add_benchmark!(params, batches, pallet_im_online, ImOnline);
			add_benchmark!(params, batches, pallet_indices, Indices);
			add_benchmark!(params, batches, pallet_lottery, Lottery);
			add_benchmark!(params, batches, pallet_membership, TechnicalMembership);
			add_benchmark!(params, batches, pallet_mmr, Mmr);
			add_benchmark!(params, batches, pallet_multisig, Multisig);
			add_benchmark!(params, batches, pallet_offences, OffencesBench::<Runtime>);
			add_benchmark!(params, batches, pallet_preimage, Preimage);
			add_benchmark!(params, batches, pallet_proxy, Proxy);
			add_benchmark!(params, batches, pallet_scheduler, Scheduler);
			add_benchmark!(params, batches, pallet_session, SessionBench::<Runtime>);
			add_benchmark!(params, batches, pallet_staking, Staking);
			add_benchmark!(params, batches, frame_system, SystemBench::<Runtime>);
			add_benchmark!(params, batches, pallet_timestamp, Timestamp);
			add_benchmark!(params, batches, pallet_tips, Tips);
			add_benchmark!(params, batches, pallet_transaction_storage, TransactionStorage);
			add_benchmark!(params, batches, pallet_treasury, Treasury);
			add_benchmark!(params, batches, pallet_uniques, Uniques);
			add_benchmark!(params, batches, pallet_utility, Utility);
			add_benchmark!(params, batches, pallet_vesting, Vesting);

			Ok(batches)
		}
	}
}

#[cfg(test)]
mod tests {
	use super::*;
	use frame_system::offchain::CreateSignedTransaction;
	use sp_runtime::UpperOf;

	#[test]
	fn validate_transaction_submitter_bounds() {
		fn is_submit_signed_transaction<T>()
		where
			T: CreateSignedTransaction<Call>,
		{
		}

		is_submit_signed_transaction::<Runtime>();
	}

	#[test]
	fn perbill_as_onchain_accuracy() {
		type OnChainAccuracy = <Runtime as onchain::Config>::Accuracy;
		let maximum_chain_accuracy: Vec<UpperOf<OnChainAccuracy>> = (0..MaxNominations::get())
			.map(|_| <UpperOf<OnChainAccuracy>>::from(OnChainAccuracy::one().deconstruct()))
			.collect();
		let _: UpperOf<OnChainAccuracy> =
			maximum_chain_accuracy.iter().fold(0, |acc, x| acc.checked_add(*x).unwrap());
	}

	#[test]
	fn call_size() {
		let size = core::mem::size_of::<Call>();
		assert!(
			size <= 208,
			"size of Call {} is more than 208 bytes: some calls have too big arguments, use Box to reduce the
			size of Call.
			If the limit is too strong, maybe consider increase the limit to 300.",
			size,
		);
	}
}<|MERGE_RESOLUTION|>--- conflicted
+++ resolved
@@ -541,11 +541,7 @@
 }
 
 impl pallet_staking::Config for Runtime {
-<<<<<<< HEAD
-	type MaxNominations = ConstU32<{ MAX_NOMINATIONS }>;
-=======
 	type MaxNominations = MaxNominations;
->>>>>>> 7ca67ee8
 	type Currency = Balances;
 	type UnixTime = Timestamp;
 	type CurrencyToVote = U128CurrencyToVote;
