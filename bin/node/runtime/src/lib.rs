--- conflicted
+++ resolved
@@ -93,13 +93,8 @@
 	// and set impl_version to 0. If only runtime
 	// implementation changes and behavior does not, then leave spec_version as
 	// is and increment impl_version.
-<<<<<<< HEAD
-	spec_version: 249,
-	impl_version: 2,
-=======
 	spec_version: 250,
-	impl_version: 0,
->>>>>>> 90369310
+	impl_version: 1,
 	apis: RUNTIME_API_VERSIONS,
 	transaction_version: 1,
 };
