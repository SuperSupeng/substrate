--- conflicted
+++ resolved
@@ -247,7 +247,6 @@
 			<() as multi_phase::weights::WeightInfo>::on_initialize_open_unsigned_without_snapshot()
 		}
 	}
-<<<<<<< HEAD
 	fn finalize_signed_phase_accept_solution() -> Weight {
 		if MockWeightInfo::get() {
 			Zero::zero()
@@ -267,13 +266,11 @@
 			Zero::zero()
 		} else {
 			<() as multi_phase::weights::WeightInfo>::submit(c)
-=======
 	fn elect_queued() -> Weight {
 		if MockWeightInfo::get() {
 			Zero::zero()
 		} else {
 			<() as multi_phase::weights::WeightInfo>::elect_queued()
->>>>>>> 88243c11
 		}
 	}
 	fn submit_unsigned(v: u32, t: u32, a: u32, d: u32) -> Weight {
