// This file is part of Substrate.

// Copyright (C) 2018-2022 Parity Technologies (UK) Ltd.
// SPDX-License-Identifier: Apache-2.0

// Licensed under the Apache License, Version 2.0 (the "License");
// you may not use this file except in compliance with the License.
// You may obtain a copy of the License at
//
// 	http://www.apache.org/licenses/LICENSE-2.0
//
// Unless required by applicable law or agreed to in writing, software
// distributed under the License is distributed on an "AS IS" BASIS,
// WITHOUT WARRANTIES OR CONDITIONS OF ANY KIND, either express or implied.
// See the License for the specific language governing permissions and
// limitations under the License.

//! Environment definition of the wasm smart-contract runtime.

use crate::{
	exec::{ExecError, ExecResult, Ext, StorageKey, TopicOf},
	gas::{ChargedAmount, Token},
	schedule::HostFnWeights,
	wasm::env_def::ConvertibleToWasm,
	BalanceOf, CodeHash, Config, Error, SENTINEL,
};
use bitflags::bitflags;
use codec::{Decode, DecodeAll, Encode, MaxEncodedLen};
use frame_support::{dispatch::DispatchError, ensure, weights::Weight};
use pallet_contracts_primitives::{ExecReturnValue, ReturnFlags};
use sp_core::{crypto::UncheckedFrom, Bytes};
use sp_io::hashing::{blake2_128, blake2_256, keccak_256, sha2_256};
use sp_runtime::traits::{Bounded, Zero};
use sp_sandbox::SandboxMemory;
use sp_std::prelude::*;
use wasm_instrument::parity_wasm::elements::ValueType;

/// Every error that can be returned to a contract when it calls any of the host functions.
///
/// # Note
///
/// This enum can be extended in the future: New codes can be added but existing codes
/// will not be changed or removed. This means that any contract **must not** exhaustively
/// match return codes. Instead, contracts should prepare for unknown variants and deal with
/// those errors gracefuly in order to be forward compatible.
#[repr(u32)]
pub enum ReturnCode {
	/// API call successful.
	Success = 0,
	/// The called function trapped and has its state changes reverted.
	/// In this case no output buffer is returned.
	CalleeTrapped = 1,
	/// The called function ran to completion but decided to revert its state.
	/// An output buffer is returned when one was supplied.
	CalleeReverted = 2,
	/// The passed key does not exist in storage.
	KeyNotFound = 3,
	/// Deprecated and no longer returned: There is only the minimum balance.
	_BelowSubsistenceThreshold = 4,
	/// See [`Error::TransferFailed`].
	TransferFailed = 5,
	/// Deprecated and no longer returned: Endowment is no longer required.
	_EndowmentTooLow = 6,
	/// No code could be found at the supplied code hash.
	CodeNotFound = 7,
	/// The contract that was called is no contract (a plain account).
	NotCallable = 8,
	/// The call to `seal_debug_message` had no effect because debug message
	/// recording was disabled.
	LoggingDisabled = 9,
	/// The call dispatched by `seal_call_runtime` was executed but returned an error.
	#[cfg(feature = "unstable-interface")]
	CallRuntimeReturnedError = 10,
	/// ECDSA pubkey recovery failed. Most probably wrong recovery id or signature.
	#[cfg(feature = "unstable-interface")]
	EcdsaRecoverFailed = 11,
}

impl ConvertibleToWasm for ReturnCode {
	type NativeType = Self;
	const VALUE_TYPE: ValueType = ValueType::I32;
	fn to_typed_value(self) -> sp_sandbox::Value {
		sp_sandbox::Value::I32(self as i32)
	}
	fn from_typed_value(_: sp_sandbox::Value) -> Option<Self> {
		debug_assert!(false, "We will never receive a ReturnCode but only send it to wasm.");
		None
	}
}

impl From<ExecReturnValue> for ReturnCode {
	fn from(from: ExecReturnValue) -> Self {
		if from.flags.contains(ReturnFlags::REVERT) {
			Self::CalleeReverted
		} else {
			Self::Success
		}
	}
}

/// The data passed through when a contract uses `seal_return`.
pub struct ReturnData {
	/// The flags as passed through by the contract. They are still unchecked and
	/// will later be parsed into a `ReturnFlags` bitflags struct.
	flags: u32,
	/// The output buffer passed by the contract as return data.
	data: Vec<u8>,
}

/// Enumerates all possible reasons why a trap was generated.
///
/// This is either used to supply the caller with more information about why an error
/// occurred (the SupervisorError variant).
/// The other case is where the trap does not constitute an error but rather was invoked
/// as a quick way to terminate the application (all other variants).
pub enum TrapReason {
	/// The supervisor trapped the contract because of an error condition occurred during
	/// execution in privileged code.
	SupervisorError(DispatchError),
	/// Signals that trap was generated in response to call `seal_return` host function.
	Return(ReturnData),
	/// Signals that a trap was generated in response to a successful call to the
	/// `seal_terminate` host function.
	Termination,
}

impl<T: Into<DispatchError>> From<T> for TrapReason {
	fn from(from: T) -> Self {
		Self::SupervisorError(from.into())
	}
}

#[cfg_attr(test, derive(Debug, PartialEq, Eq))]
#[derive(Copy, Clone)]
pub enum RuntimeCosts {
	/// Charge the gas meter with the cost of a metering block. The charged costs are
	/// the supplied cost of the block plus the overhead of the metering itself.
	MeteringBlock(u32),
	/// Weight charged for copying data from the sandbox.
	CopyFromContract(u32),
	/// Weight charged for copying data to the sandbox.
	CopyToContract(u32),
	/// Weight of calling `seal_caller`.
	Caller,
	/// Weight of calling `seal_is_contract`.
	IsContract,
	/// Weight of calling `seal_code_hash`.
	#[cfg(feature = "unstable-interface")]
	CodeHash,
	/// Weight of calling `seal_own_code_hash`.
	#[cfg(feature = "unstable-interface")]
	OwnCodeHash,
	/// Weight of calling `seal_caller_is_origin`.
	CallerIsOrigin,
	/// Weight of calling `seal_origin`.
	#[cfg(feature = "unstable-interface")]
	Origin,
	/// Weight of calling `seal_address`.
	Address,
	/// Weight of calling `seal_gas_left`.
	GasLeft,
	/// Weight of calling `seal_balance`.
	Balance,
	/// Weight of calling `seal_value_transferred`.
	ValueTransferred,
	/// Weight of calling `seal_minimum_balance`.
	MinimumBalance,
	/// Weight of calling `seal_block_number`.
	BlockNumber,
	/// Weight of calling `seal_now`.
	Now,
	/// Weight of calling `seal_weight_to_fee`.
	WeightToFee,
	/// Weight of calling `seal_input` without the weight of copying the input.
	InputBase,
	/// Weight of calling `seal_return` for the given output size.
	Return(u32),
	/// Weight of calling `seal_terminate`.
	Terminate,
	/// Weight of calling `seal_random`. It includes the weight for copying the subject.
	Random,
	/// Weight of calling `seal_deposit_event` with the given number of topics and event size.
	DepositEvent { num_topic: u32, len: u32 },
	/// Weight of calling `seal_debug_message`.
	DebugMessage,
	/// Weight of calling `seal_set_storage` for the given storage item sizes.
	SetStorage { old_bytes: u32, new_bytes: u32 },
	/// Weight of calling `seal_clear_storage` per cleared byte.
	ClearStorage(u32),
	/// Weight of calling `seal_contains_storage` per byte of the checked item.
	#[cfg(feature = "unstable-interface")]
	ContainsStorage(u32),
	/// Weight of calling `seal_get_storage` with the specified size in storage.
	GetStorage(u32),
	/// Weight of calling `seal_take_storage` for the given size.
	#[cfg(feature = "unstable-interface")]
	TakeStorage(u32),
	/// Weight of calling `seal_transfer`.
	Transfer,
	/// Base weight of calling `seal_call`.
	CallBase,
	/// Weight of calling `seal_delegate_call` for the given input size.
	DelegateCallBase,
	/// Weight of the transfer performed during a call.
	CallSurchargeTransfer,
	/// Weight per byte that is cloned by supplying the `CLONE_INPUT` flag.
	CallInputCloned(u32),
	/// Weight of calling `seal_instantiate` for the given input length and salt.
	InstantiateBase { input_data_len: u32, salt_len: u32 },
	/// Weight of the transfer performed during an instantiate.
	InstantiateSurchargeTransfer,
	/// Weight of calling `seal_hash_sha_256` for the given input size.
	HashSha256(u32),
	/// Weight of calling `seal_hash_keccak_256` for the given input size.
	HashKeccak256(u32),
	/// Weight of calling `seal_hash_blake2_256` for the given input size.
	HashBlake256(u32),
	/// Weight of calling `seal_hash_blake2_128` for the given input size.
	HashBlake128(u32),
	/// Weight of calling `seal_ecdsa_recover`.
	#[cfg(feature = "unstable-interface")]
	EcdsaRecovery,
	/// Weight charged by a chain extension through `seal_call_chain_extension`.
	ChainExtension(u64),
	/// Weight charged for calling into the runtime.
	#[cfg(feature = "unstable-interface")]
	CallRuntime(Weight),
	/// Weight of calling `seal_set_code_hash`
	#[cfg(feature = "unstable-interface")]
	SetCodeHash,
}

impl RuntimeCosts {
	fn token<T>(&self, s: &HostFnWeights<T>) -> RuntimeToken
	where
		T: Config,
		T::AccountId: UncheckedFrom<T::Hash> + AsRef<[u8]>,
	{
		use self::RuntimeCosts::*;
		let weight = match *self {
			MeteringBlock(amount) => s.gas.saturating_add(amount.into()),
			CopyFromContract(len) => s.return_per_byte.saturating_mul(len.into()),
			CopyToContract(len) => s.input_per_byte.saturating_mul(len.into()),
			Caller => s.caller,
			IsContract => s.is_contract,
<<<<<<< HEAD
			#[cfg(feature = "unstable-interface")]
			CodeHash => s.code_hash,
			#[cfg(feature = "unstable-interface")]
			OwnCodeHash => s.own_code_hash,
			#[cfg(feature = "unstable-interface")]
=======
>>>>>>> 499acc0e
			CallerIsOrigin => s.caller_is_origin,
			#[cfg(feature = "unstable-interface")]
			Origin => s.origin,
			Address => s.address,
			GasLeft => s.gas_left,
			Balance => s.balance,
			ValueTransferred => s.value_transferred,
			MinimumBalance => s.minimum_balance,
			BlockNumber => s.block_number,
			Now => s.now,
			WeightToFee => s.weight_to_fee,
			InputBase => s.input,
			Return(len) => s.r#return.saturating_add(s.return_per_byte.saturating_mul(len.into())),
			Terminate => s.terminate,
			Random => s.random,
			DepositEvent { num_topic, len } => s
				.deposit_event
				.saturating_add(s.deposit_event_per_topic.saturating_mul(num_topic.into()))
				.saturating_add(s.deposit_event_per_byte.saturating_mul(len.into())),
			DebugMessage => s.debug_message,
			SetStorage { new_bytes, old_bytes } => s
				.set_storage
				.saturating_add(s.set_storage_per_new_byte.saturating_mul(new_bytes.into()))
				.saturating_add(s.set_storage_per_old_byte.saturating_mul(old_bytes.into())),
			ClearStorage(len) => s
				.clear_storage
				.saturating_add(s.clear_storage_per_byte.saturating_mul(len.into())),
			#[cfg(feature = "unstable-interface")]
			ContainsStorage(len) => s
				.contains_storage
				.saturating_add(s.contains_storage_per_byte.saturating_mul(len.into())),
			GetStorage(len) =>
				s.get_storage.saturating_add(s.get_storage_per_byte.saturating_mul(len.into())),
			#[cfg(feature = "unstable-interface")]
			TakeStorage(len) => s
				.take_storage
				.saturating_add(s.take_storage_per_byte.saturating_mul(len.into())),
			Transfer => s.transfer,
			CallBase => s.call,
			DelegateCallBase => s.delegate_call,
			CallSurchargeTransfer => s.call_transfer_surcharge,
			CallInputCloned(len) => s.call_per_cloned_byte.saturating_mul(len.into()),
			InstantiateBase { input_data_len, salt_len } => s
				.instantiate
				.saturating_add(s.return_per_byte.saturating_mul(input_data_len.into()))
				.saturating_add(s.instantiate_per_salt_byte.saturating_mul(salt_len.into())),
			InstantiateSurchargeTransfer => s.instantiate_transfer_surcharge,
			HashSha256(len) => s
				.hash_sha2_256
				.saturating_add(s.hash_sha2_256_per_byte.saturating_mul(len.into())),
			HashKeccak256(len) => s
				.hash_keccak_256
				.saturating_add(s.hash_keccak_256_per_byte.saturating_mul(len.into())),
			HashBlake256(len) => s
				.hash_blake2_256
				.saturating_add(s.hash_blake2_256_per_byte.saturating_mul(len.into())),
			HashBlake128(len) => s
				.hash_blake2_128
				.saturating_add(s.hash_blake2_128_per_byte.saturating_mul(len.into())),
			#[cfg(feature = "unstable-interface")]
			EcdsaRecovery => s.ecdsa_recover,
			ChainExtension(amount) => amount,

			#[cfg(feature = "unstable-interface")]
			CallRuntime(weight) => weight,
			#[cfg(feature = "unstable-interface")]
			SetCodeHash => s.set_code_hash,
		};
		RuntimeToken {
			#[cfg(test)]
			_created_from: *self,
			weight,
		}
	}
}

/// Same as [`Runtime::charge_gas`].
///
/// We need this access as a macro because sometimes hiding the lifetimes behind
/// a function won't work out.
macro_rules! charge_gas {
	($runtime:expr, $costs:expr) => {{
		let token = $costs.token(&$runtime.ext.schedule().host_fn_weights);
		$runtime.ext.gas_meter().charge(token)
	}};
}

#[cfg_attr(test, derive(Debug, PartialEq, Eq))]
#[derive(Copy, Clone)]
struct RuntimeToken {
	#[cfg(test)]
	_created_from: RuntimeCosts,
	weight: Weight,
}

impl<T> Token<T> for RuntimeToken
where
	T: Config,
	T::AccountId: UncheckedFrom<T::Hash> + AsRef<[u8]>,
{
	fn weight(&self) -> Weight {
		self.weight
	}
}

bitflags! {
	/// Flags used to change the behaviour of `seal_call` and `seal_delegate_call`.
	pub struct CallFlags: u32 {
		/// Forward the input of current function to the callee.
		///
		/// Supplied input pointers are ignored when set.
		///
		/// # Note
		///
		/// A forwarding call will consume the current contracts input. Any attempt to
		/// access the input after this call returns will lead to [`Error::InputForwarded`].
		/// It does not matter if this is due to calling `seal_input` or trying another
		/// forwarding call. Consider using [`Self::CLONE_INPUT`] in order to preserve
		/// the input.
		const FORWARD_INPUT = 0b0000_0001;
		/// Identical to [`Self::FORWARD_INPUT`] but without consuming the input.
		///
		/// This adds some additional weight costs to the call.
		///
		/// # Note
		///
		/// This implies [`Self::FORWARD_INPUT`] and takes precedence when both are set.
		const CLONE_INPUT = 0b0000_0010;
		/// Do not return from the call but rather return the result of the callee to the
		/// callers caller.
		///
		/// # Note
		///
		/// This makes the current contract completely transparent to its caller by replacing
		/// this contracts potential output by the callee ones. Any code after `seal_call`
		/// can be safely considered unreachable.
		const TAIL_CALL = 0b0000_0100;
		/// Allow the callee to reenter into the current contract.
		///
		/// Without this flag any reentrancy into the current contract that originates from
		/// the callee (or any of its callees) is denied. This includes the first callee:
		/// You cannot call into yourself with this flag set.
		///
		/// # Note
		///
		/// For `seal_delegate_call` should be always unset, otherwise
		/// [`Error::InvalidCallFlags`] is returned.
		const ALLOW_REENTRY = 0b0000_1000;
	}
}

/// The kind of call that should be performed.
enum CallType {
	/// Execute another instantiated contract
	Call { callee_ptr: u32, value_ptr: u32, gas: u64 },
	/// Execute deployed code in the context (storage, account ID, value) of the caller contract
	DelegateCall { code_hash_ptr: u32 },
}

impl CallType {
	fn cost(&self) -> RuntimeCosts {
		match self {
			CallType::Call { .. } => RuntimeCosts::CallBase,
			CallType::DelegateCall { .. } => RuntimeCosts::DelegateCallBase,
		}
	}
}

/// This is only appropriate when writing out data of constant size that does not depend on user
/// input. In this case the costs for this copy was already charged as part of the token at
/// the beginning of the API entry point.
fn already_charged(_: u32) -> Option<RuntimeCosts> {
	None
}

/// Can only be used for one call.
pub struct Runtime<'a, E: Ext + 'a> {
	ext: &'a mut E,
	input_data: Option<Vec<u8>>,
	memory: sp_sandbox::default_executor::Memory,
	trap_reason: Option<TrapReason>,
}

impl<'a, E> Runtime<'a, E>
where
	E: Ext + 'a,
	<E::T as frame_system::Config>::AccountId:
		UncheckedFrom<<E::T as frame_system::Config>::Hash> + AsRef<[u8]>,
{
	pub fn new(
		ext: &'a mut E,
		input_data: Vec<u8>,
		memory: sp_sandbox::default_executor::Memory,
	) -> Self {
		Runtime { ext, input_data: Some(input_data), memory, trap_reason: None }
	}

	/// Converts the sandbox result and the runtime state into the execution outcome.
	///
	/// It evaluates information stored in the `trap_reason` variable of the runtime and
	/// bases the outcome on the value if this variable. Only if `trap_reason` is `None`
	/// the result of the sandbox is evaluated.
	pub fn to_execution_result(
		self,
		sandbox_result: Result<sp_sandbox::ReturnValue, sp_sandbox::Error>,
	) -> ExecResult {
		// If a trap reason is set we base our decision solely on that.
		if let Some(trap_reason) = self.trap_reason {
			return match trap_reason {
				// The trap was the result of the execution `return` host function.
				TrapReason::Return(ReturnData { flags, data }) => {
					let flags = ReturnFlags::from_bits(flags)
						.ok_or_else(|| Error::<E::T>::InvalidCallFlags)?;
					Ok(ExecReturnValue { flags, data: Bytes(data) })
				},
				TrapReason::Termination =>
					Ok(ExecReturnValue { flags: ReturnFlags::empty(), data: Bytes(Vec::new()) }),
				TrapReason::SupervisorError(error) => Err(error)?,
			}
		}

		// Check the exact type of the error.
		match sandbox_result {
			// No traps were generated. Proceed normally.
			Ok(_) => Ok(ExecReturnValue { flags: ReturnFlags::empty(), data: Bytes(Vec::new()) }),
			// `Error::Module` is returned only if instantiation or linking failed (i.e.
			// wasm binary tried to import a function that is not provided by the host).
			// This shouldn't happen because validation process ought to reject such binaries.
			//
			// Because panics are really undesirable in the runtime code, we treat this as
			// a trap for now. Eventually, we might want to revisit this.
			Err(sp_sandbox::Error::Module) => Err("validation error")?,
			// Any other kind of a trap should result in a failure.
			Err(sp_sandbox::Error::Execution) | Err(sp_sandbox::Error::OutOfBounds) =>
				Err(Error::<E::T>::ContractTrapped)?,
		}
	}

	/// Get a mutable reference to the inner `Ext`.
	///
	/// This is mainly for the chain extension to have access to the environment the
	/// contract is executing in.
	pub fn ext(&mut self) -> &mut E {
		self.ext
	}

	/// Store the reason for a host function triggered trap.
	///
	/// This is called by the `define_env` macro in order to store any error returned by
	/// the host functions defined through the said macro. It should **not** be called
	/// manually.
	pub fn set_trap_reason(&mut self, reason: TrapReason) {
		self.trap_reason = Some(reason);
	}

	/// Charge the gas meter with the specified token.
	///
	/// Returns `Err(HostError)` if there is not enough gas.
	pub fn charge_gas(&mut self, costs: RuntimeCosts) -> Result<ChargedAmount, DispatchError> {
		charge_gas!(self, costs)
	}

	/// Adjust a previously charged amount down to its actual amount.
	///
	/// This is when a maximum a priori amount was charged and then should be partially
	/// refunded to match the actual amount.
	pub fn adjust_gas(&mut self, charged: ChargedAmount, actual_costs: RuntimeCosts) {
		let token = actual_costs.token(&self.ext.schedule().host_fn_weights);
		self.ext.gas_meter().adjust_gas(charged, token);
	}

	/// Read designated chunk from the sandbox memory.
	///
	/// Returns `Err` if one of the following conditions occurs:
	///
	/// - requested buffer is not within the bounds of the sandbox memory.
	pub fn read_sandbox_memory(&self, ptr: u32, len: u32) -> Result<Vec<u8>, DispatchError> {
		ensure!(len <= self.ext.schedule().limits.max_memory_size(), Error::<E::T>::OutOfBounds);
		let mut buf = vec![0u8; len as usize];
		self.memory
			.get(ptr, buf.as_mut_slice())
			.map_err(|_| Error::<E::T>::OutOfBounds)?;
		Ok(buf)
	}

	/// Read designated chunk from the sandbox memory into the supplied buffer.
	///
	/// Returns `Err` if one of the following conditions occurs:
	///
	/// - requested buffer is not within the bounds of the sandbox memory.
	pub fn read_sandbox_memory_into_buf(
		&self,
		ptr: u32,
		buf: &mut [u8],
	) -> Result<(), DispatchError> {
		self.memory.get(ptr, buf).map_err(|_| Error::<E::T>::OutOfBounds.into())
	}

	/// Reads and decodes a type with a size fixed at compile time from contract memory.
	///
	/// # Note
	///
	/// The weight of reading a fixed value is included in the overall weight of any
	/// contract callable function.
	pub fn read_sandbox_memory_as<D: Decode + MaxEncodedLen>(
		&self,
		ptr: u32,
	) -> Result<D, DispatchError> {
		let buf = self.read_sandbox_memory(ptr, D::max_encoded_len() as u32)?;
		let decoded = D::decode_all(&mut &buf[..])
			.map_err(|_| DispatchError::from(Error::<E::T>::DecodingFailed))?;
		Ok(decoded)
	}

	/// Read designated chunk from the sandbox memory and attempt to decode into the specified type.
	///
	/// Returns `Err` if one of the following conditions occurs:
	///
	/// - requested buffer is not within the bounds of the sandbox memory.
	/// - the buffer contents cannot be decoded as the required type.
	///
	/// # Note
	///
	/// There must be an extra benchmark for determining the influence of `len` with
	/// regard to the overall weight.
	pub fn read_sandbox_memory_as_unbounded<D: Decode>(
		&self,
		ptr: u32,
		len: u32,
	) -> Result<D, DispatchError> {
		let buf = self.read_sandbox_memory(ptr, len)?;
		let decoded = D::decode_all(&mut &buf[..])
			.map_err(|_| DispatchError::from(Error::<E::T>::DecodingFailed))?;
		Ok(decoded)
	}

	/// Write the given buffer and its length to the designated locations in sandbox memory and
	/// charge gas according to the token returned by `create_token`.
	//
	/// `out_ptr` is the location in sandbox memory where `buf` should be written to.
	/// `out_len_ptr` is an in-out location in sandbox memory. It is read to determine the
	/// length of the buffer located at `out_ptr`. If that buffer is large enough the actual
	/// `buf.len()` is written to this location.
	///
	/// If `out_ptr` is set to the sentinel value of `SENTINEL` and `allow_skip` is true the
	/// operation is skipped and `Ok` is returned. This is supposed to help callers to make copying
	/// output optional. For example to skip copying back the output buffer of an `seal_call`
	/// when the caller is not interested in the result.
	///
	/// `create_token` can optionally instruct this function to charge the gas meter with the token
	/// it returns. `create_token` receives the variable amount of bytes that are about to be copied
	/// by this function.
	///
	/// In addition to the error conditions of `write_sandbox_memory` this functions returns
	/// `Err` if the size of the buffer located at `out_ptr` is too small to fit `buf`.
	pub fn write_sandbox_output(
		&mut self,
		out_ptr: u32,
		out_len_ptr: u32,
		buf: &[u8],
		allow_skip: bool,
		create_token: impl FnOnce(u32) -> Option<RuntimeCosts>,
	) -> Result<(), DispatchError> {
		if allow_skip && out_ptr == SENTINEL {
			return Ok(())
		}

		let buf_len = buf.len() as u32;
		let len: u32 = self.read_sandbox_memory_as(out_len_ptr)?;

		if len < buf_len {
			Err(Error::<E::T>::OutputBufferTooSmall)?
		}

		if let Some(costs) = create_token(buf_len) {
			self.charge_gas(costs)?;
		}

		self.memory
			.set(out_ptr, buf)
			.and_then(|_| self.memory.set(out_len_ptr, &buf_len.encode()))
			.map_err(|_| Error::<E::T>::OutOfBounds)?;

		Ok(())
	}

	/// Write the given buffer to the designated location in the sandbox memory.
	///
	/// Returns `Err` if one of the following conditions occurs:
	///
	/// - designated area is not within the bounds of the sandbox memory.
	fn write_sandbox_memory(&mut self, ptr: u32, buf: &[u8]) -> Result<(), DispatchError> {
		self.memory.set(ptr, buf).map_err(|_| Error::<E::T>::OutOfBounds.into())
	}

	/// Computes the given hash function on the supplied input.
	///
	/// Reads from the sandboxed input buffer into an intermediate buffer.
	/// Returns the result directly to the output buffer of the sandboxed memory.
	///
	/// It is the callers responsibility to provide an output buffer that
	/// is large enough to hold the expected amount of bytes returned by the
	/// chosen hash function.
	///
	/// # Note
	///
	/// The `input` and `output` buffers may overlap.
	fn compute_hash_on_intermediate_buffer<F, R>(
		&mut self,
		hash_fn: F,
		input_ptr: u32,
		input_len: u32,
		output_ptr: u32,
	) -> Result<(), DispatchError>
	where
		F: FnOnce(&[u8]) -> R,
		R: AsRef<[u8]>,
	{
		// Copy input into supervisor memory.
		let input = self.read_sandbox_memory(input_ptr, input_len)?;
		// Compute the hash on the input buffer using the given hash function.
		let hash = hash_fn(&input);
		// Write the resulting hash back into the sandboxed output buffer.
		self.write_sandbox_memory(output_ptr, hash.as_ref())?;
		Ok(())
	}

	/// Fallible conversion of `DispatchError` to `ReturnCode`.
	fn err_into_return_code(from: DispatchError) -> Result<ReturnCode, DispatchError> {
		use ReturnCode::*;

		let transfer_failed = Error::<E::T>::TransferFailed.into();
		let no_code = Error::<E::T>::CodeNotFound.into();
		let not_found = Error::<E::T>::ContractNotFound.into();

		match from {
			x if x == transfer_failed => Ok(TransferFailed),
			x if x == no_code => Ok(CodeNotFound),
			x if x == not_found => Ok(NotCallable),
			err => Err(err),
		}
	}

	/// Fallible conversion of a `ExecResult` to `ReturnCode`.
	fn exec_into_return_code(from: ExecResult) -> Result<ReturnCode, DispatchError> {
		use crate::exec::ErrorOrigin::Callee;

		let ExecError { error, origin } = match from {
			Ok(retval) => return Ok(retval.into()),
			Err(err) => err,
		};

		match (error, origin) {
			(_, Callee) => Ok(ReturnCode::CalleeTrapped),
			(err, _) => Self::err_into_return_code(err),
		}
	}

	fn set_storage(
		&mut self,
		key_ptr: u32,
		value_ptr: u32,
		value_len: u32,
	) -> Result<u32, TrapReason> {
		let max_size = self.ext.max_value_size();
		let charged = self
			.charge_gas(RuntimeCosts::SetStorage { new_bytes: value_len, old_bytes: max_size })?;
		if value_len > max_size {
			Err(Error::<E::T>::ValueTooLarge)?;
		}
		let mut key: StorageKey = [0; 32];
		self.read_sandbox_memory_into_buf(key_ptr, &mut key)?;
		let value = Some(self.read_sandbox_memory(value_ptr, value_len)?);
		let write_outcome = self.ext.set_storage(key, value, false)?;
		self.adjust_gas(
			charged,
			RuntimeCosts::SetStorage { new_bytes: value_len, old_bytes: write_outcome.old_len() },
		);
		Ok(write_outcome.old_len_with_sentinel())
	}

	fn clear_storage(&mut self, key_ptr: u32) -> Result<u32, TrapReason> {
		let charged = self.charge_gas(RuntimeCosts::ClearStorage(self.ext.max_value_size()))?;
		let mut key: StorageKey = [0; 32];
		self.read_sandbox_memory_into_buf(key_ptr, &mut key)?;
		let outcome = self.ext.set_storage(key, None, false)?;
		self.adjust_gas(charged, RuntimeCosts::ClearStorage(outcome.old_len()));
		Ok(outcome.old_len_with_sentinel())
	}

	fn call(
		&mut self,
		flags: CallFlags,
		call_type: CallType,
		input_data_ptr: u32,
		input_data_len: u32,
		output_ptr: u32,
		output_len_ptr: u32,
	) -> Result<ReturnCode, TrapReason> {
		self.charge_gas(call_type.cost())?;
		let input_data = if flags.contains(CallFlags::CLONE_INPUT) {
			let input = self.input_data.as_ref().ok_or_else(|| Error::<E::T>::InputForwarded)?;
			charge_gas!(self, RuntimeCosts::CallInputCloned(input.len() as u32))?;
			input.clone()
		} else if flags.contains(CallFlags::FORWARD_INPUT) {
			self.input_data.take().ok_or_else(|| Error::<E::T>::InputForwarded)?
		} else {
			self.charge_gas(RuntimeCosts::CopyFromContract(input_data_len))?;
			self.read_sandbox_memory(input_data_ptr, input_data_len)?
		};

		let call_outcome = match call_type {
			CallType::Call { callee_ptr, value_ptr, gas } => {
				let callee: <<E as Ext>::T as frame_system::Config>::AccountId =
					self.read_sandbox_memory_as(callee_ptr)?;
				let value: BalanceOf<<E as Ext>::T> = self.read_sandbox_memory_as(value_ptr)?;
				if value > 0u32.into() {
					self.charge_gas(RuntimeCosts::CallSurchargeTransfer)?;
				}
				self.ext.call(
					gas,
					callee,
					value,
					input_data,
					flags.contains(CallFlags::ALLOW_REENTRY),
				)
			},
			CallType::DelegateCall { code_hash_ptr } => {
				if flags.contains(CallFlags::ALLOW_REENTRY) {
					return Err(Error::<E::T>::InvalidCallFlags.into())
				}
				let code_hash = self.read_sandbox_memory_as(code_hash_ptr)?;
				self.ext.delegate_call(code_hash, input_data)
			},
		};

		// `TAIL_CALL` only matters on an `OK` result. Otherwise the call stack comes to
		// a halt anyways without anymore code being executed.
		if flags.contains(CallFlags::TAIL_CALL) {
			if let Ok(return_value) = call_outcome {
				return Err(TrapReason::Return(ReturnData {
					flags: return_value.flags.bits(),
					data: return_value.data.0,
				}))
			}
		}

		if let Ok(output) = &call_outcome {
			self.write_sandbox_output(output_ptr, output_len_ptr, &output.data, true, |len| {
				Some(RuntimeCosts::CopyToContract(len))
			})?;
		}
		Ok(Runtime::<E>::exec_into_return_code(call_outcome)?)
	}

	fn instantiate(
		&mut self,
		code_hash_ptr: u32,
		gas: u64,
		value_ptr: u32,
		input_data_ptr: u32,
		input_data_len: u32,
		address_ptr: u32,
		address_len_ptr: u32,
		output_ptr: u32,
		output_len_ptr: u32,
		salt_ptr: u32,
		salt_len: u32,
	) -> Result<ReturnCode, TrapReason> {
		self.charge_gas(RuntimeCosts::InstantiateBase { input_data_len, salt_len })?;
		let value: BalanceOf<<E as Ext>::T> = self.read_sandbox_memory_as(value_ptr)?;
		if value > 0u32.into() {
			self.charge_gas(RuntimeCosts::InstantiateSurchargeTransfer)?;
		}
		let code_hash: CodeHash<<E as Ext>::T> = self.read_sandbox_memory_as(code_hash_ptr)?;
		let input_data = self.read_sandbox_memory(input_data_ptr, input_data_len)?;
		let salt = self.read_sandbox_memory(salt_ptr, salt_len)?;
		let instantiate_outcome = self.ext.instantiate(gas, code_hash, value, input_data, &salt);
		if let Ok((address, output)) = &instantiate_outcome {
			if !output.flags.contains(ReturnFlags::REVERT) {
				self.write_sandbox_output(
					address_ptr,
					address_len_ptr,
					&address.encode(),
					true,
					already_charged,
				)?;
			}
			self.write_sandbox_output(output_ptr, output_len_ptr, &output.data, true, |len| {
				Some(RuntimeCosts::CopyToContract(len))
			})?;
		}
		Ok(Runtime::<E>::exec_into_return_code(instantiate_outcome.map(|(_, retval)| retval))?)
	}

	fn terminate(&mut self, beneficiary_ptr: u32) -> Result<(), TrapReason> {
		self.charge_gas(RuntimeCosts::Terminate)?;
		let beneficiary: <<E as Ext>::T as frame_system::Config>::AccountId =
			self.read_sandbox_memory_as(beneficiary_ptr)?;
		self.ext.terminate(&beneficiary)?;
		Err(TrapReason::Termination)
	}
}

// This is the API exposed to contracts.
//
// # Note
//
// Any input that leads to a out of bound error (reading or writing) or failing to decode
// data passed to the supervisor will lead to a trap. This is not documented explicitly
// for every function.
define_env!(Env, <E: Ext>,
	// Account for used gas. Traps if gas used is greater than gas limit.
	//
	// NOTE: This is a implementation defined call and is NOT a part of the public API.
	// This call is supposed to be called only by instrumentation injected code.
	//
	// - amount: How much gas is used.
	[seal0] gas(ctx, amount: u32) => {
		ctx.charge_gas(RuntimeCosts::MeteringBlock(amount))?;
		Ok(())
	},

	// Set the value at the given key in the contract storage.
	//
	// Equivalent to the newer version of `seal_set_storage` with the exception of the return
	// type. Still a valid thing to call when not interested in the return value.
	[seal0] seal_set_storage(ctx, key_ptr: u32, value_ptr: u32, value_len: u32) => {
		ctx.set_storage(key_ptr, value_ptr, value_len).map(|_| ())
	},

	// Set the value at the given key in the contract storage.
	//
	// The value length must not exceed the maximum defined by the contracts module parameters.
	// Specifying a `value_len` of zero will store an empty value.
	//
	// # Parameters
	//
	// - `key_ptr`: pointer into the linear memory where the location to store the value is placed.
	// - `value_ptr`: pointer into the linear memory where the value to set is placed.
	// - `value_len`: the length of the value in bytes.
	//
	// # Return Value
	//
	// Returns the size of the pre-existing value at the specified key if any. Otherwise
	// `SENTINEL` is returned as a sentinel value.
	[__unstable__] seal_set_storage(ctx, key_ptr: u32, value_ptr: u32, value_len: u32) -> u32 => {
		ctx.set_storage(key_ptr, value_ptr, value_len)
	},

	// Clear the value at the given key in the contract storage.
	//
	// Equivalent to the newer version of `seal_clear_storage` with the exception of the return
	// type. Still a valid thing to call when not interested in the return value.
	[seal0] seal_clear_storage(ctx, key_ptr: u32) => {
		ctx.clear_storage(key_ptr).map(|_| ()).map_err(Into::into)
	},

	// Clear the value at the given key in the contract storage.
	//
	// # Parameters
	//
	// - `key_ptr`: pointer into the linear memory where the location to clear the value is placed.
	//
	// # Return Value
	//
	// Returns the size of the pre-existing value at the specified key if any. Otherwise
	// `SENTINEL` is returned as a sentinel value.
	[__unstable__] seal_clear_storage(ctx, key_ptr: u32) -> u32 => {
		ctx.clear_storage(key_ptr).map_err(Into::into)
	},

	// Retrieve the value under the given key from storage.
	//
	// # Parameters
	//
	// - `key_ptr`: pointer into the linear memory where the key of the requested value is placed.
	// - `out_ptr`: pointer to the linear memory where the value is written to.
	// - `out_len_ptr`: in-out pointer into linear memory where the buffer length
	//   is read from and the value length is written to.
	//
	// # Errors
	//
	// `ReturnCode::KeyNotFound`
	[seal0] seal_get_storage(ctx, key_ptr: u32, out_ptr: u32, out_len_ptr: u32) -> ReturnCode => {
		let charged = ctx.charge_gas(RuntimeCosts::GetStorage(ctx.ext.max_value_size()))?;
		let mut key: StorageKey = [0; 32];
		ctx.read_sandbox_memory_into_buf(key_ptr, &mut key)?;
		if let Some(value) = ctx.ext.get_storage(&key) {
			ctx.adjust_gas(charged, RuntimeCosts::GetStorage(value.len() as u32));
			ctx.write_sandbox_output(out_ptr, out_len_ptr, &value, false, already_charged)?;
			Ok(ReturnCode::Success)
		} else {
			ctx.adjust_gas(charged, RuntimeCosts::GetStorage(0));
			Ok(ReturnCode::KeyNotFound)
		}
	},

	// Checks whether there is a value stored under the given key.
	//
	// # Parameters
	//
	// - `key_ptr`: pointer into the linear memory where the key of the requested value is placed.
	//
	// # Return Value
	//
	// Returns the size of the pre-existing value at the specified key if any. Otherwise
	// `SENTINEL` is returned as a sentinel value.
	[__unstable__] seal_contains_storage(ctx, key_ptr: u32) -> u32 => {
		let charged = ctx.charge_gas(RuntimeCosts::ContainsStorage(ctx.ext.max_value_size()))?;
		let mut key: StorageKey = [0; 32];
		ctx.read_sandbox_memory_into_buf(key_ptr, &mut key)?;
		if let Some(len) = ctx.ext.get_storage_size(&key) {
			ctx.adjust_gas(charged, RuntimeCosts::ContainsStorage(len));
			Ok(len)
		} else {
			ctx.adjust_gas(charged, RuntimeCosts::ContainsStorage(0));
			Ok(SENTINEL)
		}
	},

	// Retrieve and remove the value under the given key from storage.
	//
	// # Parameters
	//
	// - `key_ptr`: pointer into the linear memory where the key of the requested value is placed.
	// - `out_ptr`: pointer to the linear memory where the value is written to.
	// - `out_len_ptr`: in-out pointer into linear memory where the buffer length
	//   is read from and the value length is written to.
	//
	// # Errors
	//
	// `ReturnCode::KeyNotFound`
	[__unstable__] seal_take_storage(ctx, key_ptr: u32, out_ptr: u32, out_len_ptr: u32) -> ReturnCode => {
		let charged = ctx.charge_gas(RuntimeCosts::TakeStorage(ctx.ext.max_value_size()))?;
		let mut key: StorageKey = [0; 32];
		ctx.read_sandbox_memory_into_buf(key_ptr, &mut key)?;
		if let crate::storage::WriteOutcome::Taken(value) = ctx.ext.set_storage(key, None, true)? {
			ctx.adjust_gas(charged, RuntimeCosts::TakeStorage(value.len() as u32));
			ctx.write_sandbox_output(out_ptr, out_len_ptr, &value, false, already_charged)?;
			Ok(ReturnCode::Success)
		} else {
			ctx.adjust_gas(charged, RuntimeCosts::TakeStorage(0));
			Ok(ReturnCode::KeyNotFound)
		}
	},

	// Transfer some value to another account.
	//
	// # Parameters
	//
	// - account_ptr: a pointer to the address of the beneficiary account
	//   Should be decodable as an `T::AccountId`. Traps otherwise.
	// - account_len: length of the address buffer.
	// - value_ptr: a pointer to the buffer with value, how much value to send.
	//   Should be decodable as a `T::Balance`. Traps otherwise.
	// - value_len: length of the value buffer.
	//
	// # Errors
	//
	// `ReturnCode::TransferFailed`
	[seal0] seal_transfer(
		ctx,
		account_ptr: u32,
		_account_len: u32,
		value_ptr: u32,
		_value_len: u32
	) -> ReturnCode => {
		ctx.charge_gas(RuntimeCosts::Transfer)?;
		let callee: <<E as Ext>::T as frame_system::Config>::AccountId =
			ctx.read_sandbox_memory_as(account_ptr)?;
		let value: BalanceOf<<E as Ext>::T> =
			ctx.read_sandbox_memory_as(value_ptr)?;

		let result = ctx.ext.transfer(&callee, value);
		match result {
			Ok(()) => Ok(ReturnCode::Success),
			Err(err) => {
				let code = Runtime::<E>::err_into_return_code(err)?;
				Ok(code)
			}
		}
	},

	// Make a call to another contract.
	//
	// # Deprecation
	//
	// This is equivalent to calling the newer version of this function with
	// `flags` set to `ALLOW_REENTRY`. See the newer version for documentation.
	//
	// # Note
	//
	// The values `_callee_len` and `_value_len` are ignored because the encoded sizes
	// of those types are fixed through `[`MaxEncodedLen`]. The fields exist for backwards
	// compatibility. Consider switching to the newest version of this function.
	[seal0] seal_call(
		ctx,
		callee_ptr: u32,
		_callee_len: u32,
		gas: u64,
		value_ptr: u32,
		_value_len: u32,
		input_data_ptr: u32,
		input_data_len: u32,
		output_ptr: u32,
		output_len_ptr: u32
	) -> ReturnCode => {
		ctx.call(
			CallFlags::ALLOW_REENTRY,
			CallType::Call{callee_ptr, value_ptr, gas},
			input_data_ptr,
			input_data_len,
			output_ptr,
			output_len_ptr,
		)
	},

	// Make a call to another contract.
	//
	// The callees output buffer is copied to `output_ptr` and its length to `output_len_ptr`.
	// The copy of the output buffer can be skipped by supplying the sentinel value
	// of `SENTINEL` to `output_ptr`.
	//
	// # Parameters
	//
	// - flags: See [`CallFlags`] for a documenation of the supported flags.
	// - callee_ptr: a pointer to the address of the callee contract.
	//   Should be decodable as an `T::AccountId`. Traps otherwise.
	// - gas: how much gas to devote to the execution.
	// - value_ptr: a pointer to the buffer with value, how much value to send.
	//   Should be decodable as a `T::Balance`. Traps otherwise.
	// - input_data_ptr: a pointer to a buffer to be used as input data to the callee.
	// - input_data_len: length of the input data buffer.
	// - output_ptr: a pointer where the output buffer is copied to.
	// - output_len_ptr: in-out pointer to where the length of the buffer is read from
	//   and the actual length is written to.
	//
	// # Errors
	//
	// An error means that the call wasn't successful output buffer is returned unless
	// stated otherwise.
	//
	// `ReturnCode::CalleeReverted`: Output buffer is returned.
	// `ReturnCode::CalleeTrapped`
	// `ReturnCode::TransferFailed`
	// `ReturnCode::NotCallable`
	[seal1] seal_call(
		ctx,
		flags: u32,
		callee_ptr: u32,
		gas: u64,
		value_ptr: u32,
		input_data_ptr: u32,
		input_data_len: u32,
		output_ptr: u32,
		output_len_ptr: u32
	) -> ReturnCode => {
		ctx.call(
			CallFlags::from_bits(flags).ok_or_else(|| Error::<E::T>::InvalidCallFlags)?,
			CallType::Call{callee_ptr, value_ptr, gas},
			input_data_ptr,
			input_data_len,
			output_ptr,
			output_len_ptr,
		)
	},

	// Execute code in the context (storage, caller, value) of the current contract.
	//
	// Reentrancy protection is always disabled since the callee is allowed
	// to modify the callers storage. This makes going through a reentrancy attack
	// unnecessary for the callee when it wants to exploit the caller.
	//
	// # Parameters
	//
	// - flags: See [`CallFlags`] for a documentation of the supported flags.
	// - code_hash: a pointer to the hash of the code to be called.
	// - input_data_ptr: a pointer to a buffer to be used as input data to the callee.
	// - input_data_len: length of the input data buffer.
	// - output_ptr: a pointer where the output buffer is copied to.
	// - output_len_ptr: in-out pointer to where the length of the buffer is read from
	//   and the actual length is written to.
	//
	// # Errors
	//
	// An error means that the call wasn't successful and no output buffer is returned unless
	// stated otherwise.
	//
	// `ReturnCode::CalleeReverted`: Output buffer is returned.
	// `ReturnCode::CalleeTrapped`
	// `ReturnCode::CodeNotFound`
	[seal0] seal_delegate_call(
		ctx,
		flags: u32,
		code_hash_ptr: u32,
		input_data_ptr: u32,
		input_data_len: u32,
		output_ptr: u32,
		output_len_ptr: u32
	) -> ReturnCode => {
		ctx.call(
			CallFlags::from_bits(flags).ok_or_else(|| Error::<E::T>::InvalidCallFlags)?,
			CallType::DelegateCall{code_hash_ptr},
			input_data_ptr,
			input_data_len,
			output_ptr,
			output_len_ptr,
		)
	},

	// Instantiate a contract with the specified code hash.
	//
	// # Deprecation
	//
	// This is equivalent to calling the newer version of this function. The newer version
	// drops the now unnecessary length fields.
	//
	// # Note
	//
	// The values `_code_hash_len` and `_value_len` are ignored because the encoded sizes
	// of those types are fixed through `[`MaxEncodedLen`]. The fields exist for backwards
	// compatibility. Consider switching to the newest version of this function.
	[seal0] seal_instantiate(
		ctx,
		code_hash_ptr: u32,
		_code_hash_len: u32,
		gas: u64,
		value_ptr: u32,
		_value_len: u32,
		input_data_ptr: u32,
		input_data_len: u32,
		address_ptr: u32,
		address_len_ptr: u32,
		output_ptr: u32,
		output_len_ptr: u32,
		salt_ptr: u32,
		salt_len: u32
	) -> ReturnCode => {
		ctx.instantiate (
			code_hash_ptr,
			gas,
			value_ptr,
			input_data_ptr,
			input_data_len,
			address_ptr,
			address_len_ptr,
			output_ptr,
			output_len_ptr,
			salt_ptr,
			salt_len,
		)
	},

	// Instantiate a contract with the specified code hash.
	//
	// This function creates an account and executes the constructor defined in the code specified
	// by the code hash. The address of this new account is copied to `address_ptr` and its length
	// to `address_len_ptr`. The constructors output buffer is copied to `output_ptr` and its
	// length to `output_len_ptr`. The copy of the output buffer and address can be skipped by
	// supplying the sentinel value of `SENTINEL` to `output_ptr` or `address_ptr`.
	//
	// `value` must be at least the minimum balance. Otherwise the instantiation fails and the
	// contract is not created.
	//
	// # Parameters
	//
	// - code_hash_ptr: a pointer to the buffer that contains the initializer code.
	// - gas: how much gas to devote to the execution of the initializer code.
	// - value_ptr: a pointer to the buffer with value, how much value to send.
	//   Should be decodable as a `T::Balance`. Traps otherwise.
	// - input_data_ptr: a pointer to a buffer to be used as input data to the initializer code.
	// - input_data_len: length of the input data buffer.
	// - address_ptr: a pointer where the new account's address is copied to.
	// - address_len_ptr: in-out pointer to where the length of the buffer is read from
	//		and the actual length is written to.
	// - output_ptr: a pointer where the output buffer is copied to.
	// - output_len_ptr: in-out pointer to where the length of the buffer is read from
	//   and the actual length is written to.
	// - salt_ptr: Pointer to raw bytes used for address derivation. See `fn contract_address`.
	// - salt_len: length in bytes of the supplied salt.
	//
	// # Errors
	//
	// Please consult the `ReturnCode` enum declaration for more information on those
	// errors. Here we only note things specific to this function.
	//
	// An error means that the account wasn't created and no address or output buffer
	// is returned unless stated otherwise.
	//
	// `ReturnCode::CalleeReverted`: Output buffer is returned.
	// `ReturnCode::CalleeTrapped`
	// `ReturnCode::TransferFailed`
	// `ReturnCode::CodeNotFound`
	[seal1] seal_instantiate(
		ctx,
		code_hash_ptr: u32,
		gas: u64,
		value_ptr: u32,
		input_data_ptr: u32,
		input_data_len: u32,
		address_ptr: u32,
		address_len_ptr: u32,
		output_ptr: u32,
		output_len_ptr: u32,
		salt_ptr: u32,
		salt_len: u32
	) -> ReturnCode => {
		ctx.instantiate(
			code_hash_ptr,
			gas,
			value_ptr,
			input_data_ptr,
			input_data_len,
			address_ptr,
			address_len_ptr,
			output_ptr,
			output_len_ptr,
			salt_ptr,
			salt_len,
		)
	},

	// Remove the calling account and transfer remaining balance.
	//
	// # Deprecation
	//
	// This is equivalent to calling the newer version of this function. The newer version
	// drops the now unnecessary length fields.
	//
	// # Note
	//
	// The value `_beneficiary_len` is ignored because the encoded sizes
	// this type is fixed through `[`MaxEncodedLen`]. The field exist for backwards
	// compatibility. Consider switching to the newest version of this function.
	[seal0] seal_terminate(ctx, beneficiary_ptr: u32, _beneficiary_len: u32) => {
		ctx.terminate(beneficiary_ptr)
	},

	// Remove the calling account and transfer remaining **free** balance.
	//
	// This function never returns. Either the termination was successful and the
	// execution of the destroyed contract is halted. Or it failed during the termination
	// which is considered fatal and results in a trap + rollback.
	//
	// - beneficiary_ptr: a pointer to the address of the beneficiary account where all
	//   where all remaining funds of the caller are transferred.
	//   Should be decodable as an `T::AccountId`. Traps otherwise.
	//
	// # Traps
	//
	// - The contract is live i.e is already on the call stack.
	// - Failed to send the balance to the beneficiary.
	// - The deletion queue is full.
	[seal1] seal_terminate(ctx, beneficiary_ptr: u32) => {
		ctx.terminate(beneficiary_ptr)
	},

	// Stores the input passed by the caller into the supplied buffer.
	//
	// The value is stored to linear memory at the address pointed to by `out_ptr`.
	// `out_len_ptr` must point to a u32 value that describes the available space at
	// `out_ptr`. This call overwrites it with the size of the value. If the available
	// space at `out_ptr` is less than the size of the value a trap is triggered.
	//
	// # Note
	//
	// This function traps if the input was previously forwarded by a `seal_call`.
	[seal0] seal_input(ctx, out_ptr: u32, out_len_ptr: u32) => {
		ctx.charge_gas(RuntimeCosts::InputBase)?;
		if let Some(input) = ctx.input_data.take() {
			ctx.write_sandbox_output(out_ptr, out_len_ptr, &input, false, |len| {
				Some(RuntimeCosts::CopyToContract(len))
			})?;
			ctx.input_data = Some(input);
			Ok(())
		} else {
			Err(Error::<E::T>::InputForwarded.into())
		}
	},

	// Cease contract execution and save a data buffer as a result of the execution.
	//
	// This function never returns as it stops execution of the caller.
	// This is the only way to return a data buffer to the caller. Returning from
	// execution without calling this function is equivalent to calling:
	// ```
	// seal_return(0, 0, 0);
	// ```
	//
	// The flags argument is a bitfield that can be used to signal special return
	// conditions to the supervisor:
	// --- lsb ---
	// bit 0      : REVERT - Revert all storage changes made by the caller.
	// bit [1, 31]: Reserved for future use.
	// --- msb ---
	//
	// Using a reserved bit triggers a trap.
	[seal0] seal_return(ctx, flags: u32, data_ptr: u32, data_len: u32) => {
		ctx.charge_gas(RuntimeCosts::Return(data_len))?;
		Err(TrapReason::Return(ReturnData {
			flags,
			data: ctx.read_sandbox_memory(data_ptr, data_len)?,
		}))
	},

	// Stores the address of the caller into the supplied buffer.
	//
	// The value is stored to linear memory at the address pointed to by `out_ptr`.
	// `out_len_ptr` must point to a u32 value that describes the available space at
	// `out_ptr`. This call overwrites it with the size of the value. If the available
	// space at `out_ptr` is less than the size of the value a trap is triggered.
	//
	// If this is a top-level call (i.e. initiated by an extrinsic) the origin address of the
	// extrinsic will be returned. Otherwise, if this call is initiated by another contract then the
	// address of the contract will be returned. The value is encoded as T::AccountId.
	[seal0] seal_caller(ctx, out_ptr: u32, out_len_ptr: u32) => {
		ctx.charge_gas(RuntimeCosts::Caller)?;
		Ok(ctx.write_sandbox_output(
			out_ptr, out_len_ptr, &ctx.ext.caller().encode(), false, already_charged
		)?)
	},

	// Checks whether a specified address belongs to a contract.
	//
	// # Parameters
	//
	// - account_ptr: a pointer to the address of the beneficiary account
	//   Should be decodable as an `T::AccountId`. Traps otherwise.
	//
	// Returned value is a u32-encoded boolean: (0 = false, 1 = true).
	[seal0] seal_is_contract(ctx, account_ptr: u32) -> u32 => {
		ctx.charge_gas(RuntimeCosts::IsContract)?;
		let address: <<E as Ext>::T as frame_system::Config>::AccountId =
			ctx.read_sandbox_memory_as(account_ptr)?;

		Ok(ctx.ext.is_contract(&address) as u32)
	},

	// Retrieve the code hash for a specified contract address.
	//
	// # Parameters
	//
	// - `account_ptr`: a pointer to the address in question.
	//   Should be decodable as an `T::AccountId`. Traps otherwise.
	// - `out_ptr`: pointer to the linear memory where the returning value is written to.
	// - `out_len_ptr`: in-out pointer into linear memory where the buffer length
	//   is read from and the value length is written to.
	//
	// # Errors
	//
	// `ReturnCode::KeyNotFound`
	[__unstable__] seal_code_hash(ctx, account_ptr: u32, out_ptr: u32, out_len_ptr: u32) -> ReturnCode => {
		ctx.charge_gas(RuntimeCosts::CodeHash)?;
		let address: <<E as Ext>::T as frame_system::Config>::AccountId =
			ctx.read_sandbox_memory_as(account_ptr)?;
		if let Some(value) = ctx.ext.code_hash(&address) {
			ctx.write_sandbox_output(out_ptr, out_len_ptr, &value.encode(), false, already_charged)?;
			Ok(ReturnCode::Success)
		} else {
			Ok(ReturnCode::KeyNotFound)
		}
	},

	// Retrieve the code hash of the currently executing contract.
	//
	// # Parameters
	//
	// - `out_ptr`: pointer to the linear memory where the returning value is written to.
	// - `out_len_ptr`: in-out pointer into linear memory where the buffer length
	//   is read from and the value length is written to.
	[__unstable__] seal_own_code_hash(ctx, out_ptr: u32, out_len_ptr: u32) => {
		ctx.charge_gas(RuntimeCosts::OwnCodeHash)?;
		let code_hash_encoded = &ctx.ext.own_code_hash().encode();
		Ok(ctx.write_sandbox_output(out_ptr, out_len_ptr, code_hash_encoded, false, already_charged)?)
	},

	// Checks whether the caller of the current contract is the origin of the whole call stack.
	//
	// Prefer this over `seal_is_contract` when checking whether your contract is being called by a contract
	// or a plain account. The reason is that it performs better since it does not need to
	// do any storage lookups.
	//
	// A return value of`true` indicates that this contract is being called by a plain account
	// and `false` indicates that the caller is another contract.
	//
	// Returned value is a u32-encoded boolean: (0 = false, 1 = true).
	[seal0] seal_caller_is_origin(ctx) -> u32 => {
		ctx.charge_gas(RuntimeCosts::CallerIsOrigin)?;
		Ok(ctx.ext.caller_is_origin() as u32)
	},

	// Stores the address of the origin of the whole call stack into the supplied buffer.
	//
	// The value is stored to linear memory at the address pointed to by `out_ptr`.
	// `out_len_ptr` must point to a u32 value that describes the available space at
	// `out_ptr`. This call overwrites it with the size of the value. If the available
	// space at `out_ptr` is less than the size of the value a trap is triggered.
	[__unstable__] seal_origin(ctx, out_ptr: u32, out_len_ptr: u32) => {
		ctx.charge_gas(RuntimeCosts::Origin)?;
		Ok(ctx.write_sandbox_output(
			out_ptr, out_len_ptr, &ctx.ext.origin().encode(), false, already_charged
		)?)
	},

	// Stores the address of the current contract into the supplied buffer.
	//
	// The value is stored to linear memory at the address pointed to by `out_ptr`.
	// `out_len_ptr` must point to a u32 value that describes the available space at
	// `out_ptr`. This call overwrites it with the size of the value. If the available
	// space at `out_ptr` is less than the size of the value a trap is triggered.
	[seal0] seal_address(ctx, out_ptr: u32, out_len_ptr: u32) => {
		ctx.charge_gas(RuntimeCosts::Address)?;
		Ok(ctx.write_sandbox_output(
			out_ptr, out_len_ptr, &ctx.ext.address().encode(), false, already_charged
		)?)
	},

	// Stores the price for the specified amount of gas into the supplied buffer.
	//
	// The value is stored to linear memory at the address pointed to by `out_ptr`.
	// `out_len_ptr` must point to a u32 value that describes the available space at
	// `out_ptr`. This call overwrites it with the size of the value. If the available
	// space at `out_ptr` is less than the size of the value a trap is triggered.
	//
	// The data is encoded as T::Balance.
	//
	// # Note
	//
	// It is recommended to avoid specifying very small values for `gas` as the prices for a single
	// gas can be smaller than one.
	[seal0] seal_weight_to_fee(ctx, gas: u64, out_ptr: u32, out_len_ptr: u32) => {
		ctx.charge_gas(RuntimeCosts::WeightToFee)?;
		Ok(ctx.write_sandbox_output(
			out_ptr, out_len_ptr, &ctx.ext.get_weight_price(gas).encode(), false, already_charged
		)?)
	},

	// Stores the amount of gas left into the supplied buffer.
	//
	// The value is stored to linear memory at the address pointed to by `out_ptr`.
	// `out_len_ptr` must point to a u32 value that describes the available space at
	// `out_ptr`. This call overwrites it with the size of the value. If the available
	// space at `out_ptr` is less than the size of the value a trap is triggered.
	//
	// The data is encoded as Gas.
	[seal0] seal_gas_left(ctx, out_ptr: u32, out_len_ptr: u32) => {
		ctx.charge_gas(RuntimeCosts::GasLeft)?;
		let gas_left = &ctx.ext.gas_meter().gas_left().encode();
		Ok(ctx.write_sandbox_output(
			out_ptr, out_len_ptr, &gas_left, false, already_charged,
		)?)
	},

	// Stores the **free* balance of the current account into the supplied buffer.
	//
	// The value is stored to linear memory at the address pointed to by `out_ptr`.
	// `out_len_ptr` must point to a u32 value that describes the available space at
	// `out_ptr`. This call overwrites it with the size of the value. If the available
	// space at `out_ptr` is less than the size of the value a trap is triggered.
	//
	// The data is encoded as T::Balance.
	[seal0] seal_balance(ctx, out_ptr: u32, out_len_ptr: u32) => {
		ctx.charge_gas(RuntimeCosts::Balance)?;
		Ok(ctx.write_sandbox_output(
			out_ptr, out_len_ptr, &ctx.ext.balance().encode(), false, already_charged
		)?)
	},

	// Stores the value transferred along with this call/instantiate into the supplied buffer.
	//
	// The value is stored to linear memory at the address pointed to by `out_ptr`.
	// `out_len_ptr` must point to a u32 value that describes the available space at
	// `out_ptr`. This call overwrites it with the size of the value. If the available
	// space at `out_ptr` is less than the size of the value a trap is triggered.
	//
	// The data is encoded as T::Balance.
	[seal0] seal_value_transferred(ctx, out_ptr: u32, out_len_ptr: u32) => {
		ctx.charge_gas(RuntimeCosts::ValueTransferred)?;
		Ok(ctx.write_sandbox_output(
			out_ptr, out_len_ptr, &ctx.ext.value_transferred().encode(), false, already_charged
		)?)
	},

	// Stores a random number for the current block and the given subject into the supplied buffer.
	//
	// The value is stored to linear memory at the address pointed to by `out_ptr`.
	// `out_len_ptr` must point to a u32 value that describes the available space at
	// `out_ptr`. This call overwrites it with the size of the value. If the available
	// space at `out_ptr` is less than the size of the value a trap is triggered.
	//
	// The data is encoded as T::Hash.
	//
	// # Deprecation
	//
	// This function is deprecated. Users should migrate to the version in the "seal1" module.
	[seal0] seal_random(ctx, subject_ptr: u32, subject_len: u32, out_ptr: u32, out_len_ptr: u32) => {
		ctx.charge_gas(RuntimeCosts::Random)?;
		if subject_len > ctx.ext.schedule().limits.subject_len {
			Err(Error::<E::T>::RandomSubjectTooLong)?;
		}
		let subject_buf = ctx.read_sandbox_memory(subject_ptr, subject_len)?;
		Ok(ctx.write_sandbox_output(
			out_ptr, out_len_ptr, &ctx.ext.random(&subject_buf).0.encode(), false, already_charged
		)?)
	},

	// Stores a random number for the current block and the given subject into the supplied buffer.
	//
	// The value is stored to linear memory at the address pointed to by `out_ptr`.
	// `out_len_ptr` must point to a u32 value that describes the available space at
	// `out_ptr`. This call overwrites it with the size of the value. If the available
	// space at `out_ptr` is less than the size of the value a trap is triggered.
	//
	// The data is encoded as (T::Hash, T::BlockNumber).
	//
	// # Changes from v0
	//
	// In addition to the seed it returns the block number since which it was determinable
	// by chain observers.
	//
	// # Note
	//
	// The returned seed should only be used to distinguish commitments made before
	// the returned block number. If the block number is too early (i.e. commitments were
	// made afterwards), then ensure no further commitments may be made and repeatedly
	// call this on later blocks until the block number returned is later than the latest
	// commitment.
	[seal1] seal_random(ctx, subject_ptr: u32, subject_len: u32, out_ptr: u32, out_len_ptr: u32) => {
		ctx.charge_gas(RuntimeCosts::Random)?;
		if subject_len > ctx.ext.schedule().limits.subject_len {
			Err(Error::<E::T>::RandomSubjectTooLong)?;
		}
		let subject_buf = ctx.read_sandbox_memory(subject_ptr, subject_len)?;
		Ok(ctx.write_sandbox_output(
			out_ptr, out_len_ptr, &ctx.ext.random(&subject_buf).encode(), false, already_charged
		)?)
	},

	// Load the latest block timestamp into the supplied buffer
	//
	// The value is stored to linear memory at the address pointed to by `out_ptr`.
	// `out_len_ptr` must point to a u32 value that describes the available space at
	// `out_ptr`. This call overwrites it with the size of the value. If the available
	// space at `out_ptr` is less than the size of the value a trap is triggered.
	[seal0] seal_now(ctx, out_ptr: u32, out_len_ptr: u32) => {
		ctx.charge_gas(RuntimeCosts::Now)?;
		Ok(ctx.write_sandbox_output(
			out_ptr, out_len_ptr, &ctx.ext.now().encode(), false, already_charged
		)?)
	},

	// Stores the minimum balance (a.k.a. existential deposit) into the supplied buffer.
	//
	// The data is encoded as T::Balance.
	[seal0] seal_minimum_balance(ctx, out_ptr: u32, out_len_ptr: u32) => {
		ctx.charge_gas(RuntimeCosts::MinimumBalance)?;
		Ok(ctx.write_sandbox_output(
			out_ptr, out_len_ptr, &ctx.ext.minimum_balance().encode(), false, already_charged
		)?)
	},

	// Stores the tombstone deposit into the supplied buffer.
	//
	// The value is stored to linear memory at the address pointed to by `out_ptr`.
	// `out_len_ptr` must point to a u32 value that describes the available space at
	// `out_ptr`. This call overwrites it with the size of the value. If the available
	// space at `out_ptr` is less than the size of the value a trap is triggered.
	//
	// # Deprecation
	//
	// There is no longer a tombstone deposit. This function always returns 0.
	[seal0] seal_tombstone_deposit(ctx, out_ptr: u32, out_len_ptr: u32) => {
		ctx.charge_gas(RuntimeCosts::Balance)?;
		let deposit = <BalanceOf<E::T>>::zero().encode();
		Ok(ctx.write_sandbox_output(out_ptr, out_len_ptr, &deposit, false, already_charged)?)
	},

	// Was used to restore the given destination contract sacrificing the caller.
	//
	// # Note
	//
	// The state rent functionality was removed. This is stub only exists for
	// backwards compatiblity
	[seal0] seal_restore_to(
		ctx,
		_dest_ptr: u32,
		_dest_len: u32,
		_code_hash_ptr: u32,
		_code_hash_len: u32,
		_rent_allowance_ptr: u32,
		_rent_allowance_len: u32,
		_delta_ptr: u32,
		_delta_count: u32
	) => {
		ctx.charge_gas(RuntimeCosts::DebugMessage)?;
		Ok(())
	},

	// Was used to restore the given destination contract sacrificing the caller.
	//
	// # Note
	//
	// The state rent functionality was removed. This is stub only exists for
	// backwards compatiblity
	[seal1] seal_restore_to(
		ctx,
		_dest_ptr: u32,
		_code_hash_ptr: u32,
		_rent_allowance_ptr: u32,
		_delta_ptr: u32,
		_delta_count: u32
	) => {
		ctx.charge_gas(RuntimeCosts::DebugMessage)?;
		Ok(())
	},

	// Deposit a contract event with the data buffer and optional list of topics. There is a limit
	// on the maximum number of topics specified by `event_topics`.
	//
	// - topics_ptr - a pointer to the buffer of topics encoded as `Vec<T::Hash>`. The value of this
	//   is ignored if `topics_len` is set to 0. The topics list can't contain duplicates.
	// - topics_len - the length of the topics buffer. Pass 0 if you want to pass an empty vector.
	// - data_ptr - a pointer to a raw data buffer which will saved along the event.
	// - data_len - the length of the data buffer.
	[seal0] seal_deposit_event(
		ctx,
		topics_ptr: u32,
		topics_len: u32,
		data_ptr: u32,
		data_len: u32
	) => {
		fn has_duplicates<T: Ord>(items: &mut Vec<T>) -> bool {
			// # Warning
			//
			// Unstable sorts are non-deterministic across architectures. The usage here is OK
			// because we are rejecting duplicates which removes the non determinism.
			items.sort_unstable();
			// Find any two consecutive equal elements.
			items.windows(2).any(|w| {
				match &w {
					&[a, b] => a == b,
					_ => false,
				}
			})
		}

		let num_topic = topics_len
			.checked_div(sp_std::mem::size_of::<TopicOf<E::T>>() as u32)
			.ok_or_else(|| "Zero sized topics are not allowed")?;
		ctx.charge_gas(RuntimeCosts::DepositEvent {
			num_topic,
			len: data_len,
		})?;
		if data_len > ctx.ext.max_value_size() {
			Err(Error::<E::T>::ValueTooLarge)?;
		}

		let mut topics: Vec::<TopicOf<<E as Ext>::T>> = match topics_len {
			0 => Vec::new(),
			_ => ctx.read_sandbox_memory_as_unbounded(topics_ptr, topics_len)?,
		};

		// If there are more than `event_topics`, then trap.
		if topics.len() > ctx.ext.schedule().limits.event_topics as usize {
			Err(Error::<E::T>::TooManyTopics)?;
		}

		// Check for duplicate topics. If there are any, then trap.
		// Complexity O(n * log(n)) and no additional allocations.
		// This also sorts the topics.
		if has_duplicates(&mut topics) {
			Err(Error::<E::T>::DuplicateTopics)?;
		}

		let event_data = ctx.read_sandbox_memory(data_ptr, data_len)?;

		ctx.ext.deposit_event(topics, event_data);

		Ok(())
	},

	// Was used to set rent allowance of the contract.
	//
	// # Note
	//
	// The state rent functionality was removed. This is stub only exists for
	// backwards compatiblity.
	[seal0] seal_set_rent_allowance(ctx, _value_ptr: u32, _value_len: u32) => {
		ctx.charge_gas(RuntimeCosts::DebugMessage)?;
		Ok(())
	},

	// Was used to set rent allowance of the contract.
	//
	// # Note
	//
	// The state rent functionality was removed. This is stub only exists for
	// backwards compatiblity.
	[seal1] seal_set_rent_allowance(ctx, _value_ptr: u32) => {
		ctx.charge_gas(RuntimeCosts::DebugMessage)?;
		Ok(())
	},

	// Was used to store the rent allowance into the supplied buffer.
	//
	// # Note
	//
	// The state rent functionality was removed. This is stub only exists for
	// backwards compatiblity.
	[seal0] seal_rent_allowance(ctx, out_ptr: u32, out_len_ptr: u32) => {
		ctx.charge_gas(RuntimeCosts::Balance)?;
		let rent_allowance = <BalanceOf<E::T>>::max_value().encode();
		Ok(ctx.write_sandbox_output(
			out_ptr, out_len_ptr, &rent_allowance, false, already_charged
		)?)
	},

	// Stores the current block number of the current contract into the supplied buffer.
	//
	// The value is stored to linear memory at the address pointed to by `out_ptr`.
	// `out_len_ptr` must point to a u32 value that describes the available space at
	// `out_ptr`. This call overwrites it with the size of the value. If the available
	// space at `out_ptr` is less than the size of the value a trap is triggered.
	[seal0] seal_block_number(ctx, out_ptr: u32, out_len_ptr: u32) => {
		ctx.charge_gas(RuntimeCosts::BlockNumber)?;
		Ok(ctx.write_sandbox_output(
			out_ptr, out_len_ptr, &ctx.ext.block_number().encode(), false, already_charged
		)?)
	},

	// Computes the SHA2 256-bit hash on the given input buffer.
	//
	// Returns the result directly into the given output buffer.
	//
	// # Note
	//
	// - The `input` and `output` buffer may overlap.
	// - The output buffer is expected to hold at least 32 bytes (256 bits).
	// - It is the callers responsibility to provide an output buffer that
	//   is large enough to hold the expected amount of bytes returned by the
	//   chosen hash function.
	//
	// # Parameters
	//
	// - `input_ptr`: the pointer into the linear memory where the input
	//                data is placed.
	// - `input_len`: the length of the input data in bytes.
	// - `output_ptr`: the pointer into the linear memory where the output
	//                 data is placed. The function will write the result
	//                 directly into this buffer.
	[seal0] seal_hash_sha2_256(ctx, input_ptr: u32, input_len: u32, output_ptr: u32) => {
		ctx.charge_gas(RuntimeCosts::HashSha256(input_len))?;
		Ok(ctx.compute_hash_on_intermediate_buffer(sha2_256, input_ptr, input_len, output_ptr)?)
	},

	// Computes the KECCAK 256-bit hash on the given input buffer.
	//
	// Returns the result directly into the given output buffer.
	//
	// # Note
	//
	// - The `input` and `output` buffer may overlap.
	// - The output buffer is expected to hold at least 32 bytes (256 bits).
	// - It is the callers responsibility to provide an output buffer that
	//   is large enough to hold the expected amount of bytes returned by the
	//   chosen hash function.
	//
	// # Parameters
	//
	// - `input_ptr`: the pointer into the linear memory where the input
	//                data is placed.
	// - `input_len`: the length of the input data in bytes.
	// - `output_ptr`: the pointer into the linear memory where the output
	//                 data is placed. The function will write the result
	//                 directly into this buffer.
	[seal0] seal_hash_keccak_256(ctx, input_ptr: u32, input_len: u32, output_ptr: u32) => {
		ctx.charge_gas(RuntimeCosts::HashKeccak256(input_len))?;
		Ok(ctx.compute_hash_on_intermediate_buffer(keccak_256, input_ptr, input_len, output_ptr)?)
	},

	// Computes the BLAKE2 256-bit hash on the given input buffer.
	//
	// Returns the result directly into the given output buffer.
	//
	// # Note
	//
	// - The `input` and `output` buffer may overlap.
	// - The output buffer is expected to hold at least 32 bytes (256 bits).
	// - It is the callers responsibility to provide an output buffer that
	//   is large enough to hold the expected amount of bytes returned by the
	//   chosen hash function.
	//
	// # Parameters
	//
	// - `input_ptr`: the pointer into the linear memory where the input
	//                data is placed.
	// - `input_len`: the length of the input data in bytes.
	// - `output_ptr`: the pointer into the linear memory where the output
	//                 data is placed. The function will write the result
	//                 directly into this buffer.
	[seal0] seal_hash_blake2_256(ctx, input_ptr: u32, input_len: u32, output_ptr: u32) => {
		ctx.charge_gas(RuntimeCosts::HashBlake256(input_len))?;
		Ok(ctx.compute_hash_on_intermediate_buffer(blake2_256, input_ptr, input_len, output_ptr)?)
	},

	// Computes the BLAKE2 128-bit hash on the given input buffer.
	//
	// Returns the result directly into the given output buffer.
	//
	// # Note
	//
	// - The `input` and `output` buffer may overlap.
	// - The output buffer is expected to hold at least 16 bytes (128 bits).
	// - It is the callers responsibility to provide an output buffer that
	//   is large enough to hold the expected amount of bytes returned by the
	//   chosen hash function.
	//
	// # Parameters
	//
	// - `input_ptr`: the pointer into the linear memory where the input
	//                data is placed.
	// - `input_len`: the length of the input data in bytes.
	// - `output_ptr`: the pointer into the linear memory where the output
	//                 data is placed. The function will write the result
	//                 directly into this buffer.
	[seal0] seal_hash_blake2_128(ctx, input_ptr: u32, input_len: u32, output_ptr: u32) => {
		ctx.charge_gas(RuntimeCosts::HashBlake128(input_len))?;
		Ok(ctx.compute_hash_on_intermediate_buffer(blake2_128, input_ptr, input_len, output_ptr)?)
	},

	// Call into the chain extension provided by the chain if any.
	//
	// Handling of the input values is up to the specific chain extension and so is the
	// return value. The extension can decide to use the inputs as primitive inputs or as
	// in/out arguments by interpreting them as pointers. Any caller of this function
	// must therefore coordinate with the chain that it targets.
	//
	// # Note
	//
	// If no chain extension exists the contract will trap with the `NoChainExtension`
	// module error.
	[seal0] seal_call_chain_extension(
		ctx,
		func_id: u32,
		input_ptr: u32,
		input_len: u32,
		output_ptr: u32,
		output_len_ptr: u32
	) -> u32 => {
		use crate::chain_extension::{ChainExtension, Environment, RetVal};
		if !<E::T as Config>::ChainExtension::enabled() {
			Err(Error::<E::T>::NoChainExtension)?;
		}
		let env = Environment::new(ctx, input_ptr, input_len, output_ptr, output_len_ptr);
		match <E::T as Config>::ChainExtension::call(func_id, env)? {
			RetVal::Converging(val) => Ok(val),
			RetVal::Diverging{flags, data} => Err(TrapReason::Return(ReturnData {
				flags: flags.bits(),
				data,
			})),
		}
	},

	// Emit a custom debug message.
	//
	// No newlines are added to the supplied message.
	// Specifying invalid UTF-8 triggers a trap.
	//
	// This is a no-op if debug message recording is disabled which is always the case
	// when the code is executing on-chain. The message is interpreted as UTF-8 and
	// appended to the debug buffer which is then supplied to the calling RPC client.
	//
	// # Note
	//
	// Even though no action is taken when debug message recording is disabled there is still
	// a non trivial overhead (and weight cost) associated with calling this function. Contract
	// languages should remove calls to this function (either at runtime or compile time) when
	// not being executed as an RPC. For example, they could allow users to disable logging
	// through compile time flags (cargo features) for on-chain deployment. Additionally, the
	// return value of this function can be cached in order to prevent further calls at runtime.
	[seal0] seal_debug_message(ctx, str_ptr: u32, str_len: u32) -> ReturnCode => {
		ctx.charge_gas(RuntimeCosts::DebugMessage)?;
		if ctx.ext.append_debug_buffer("") {
			let data = ctx.read_sandbox_memory(str_ptr, str_len)?;
			let msg = core::str::from_utf8(&data)
				.map_err(|_| <Error<E::T>>::DebugMessageInvalidUTF8)?;
			ctx.ext.append_debug_buffer(msg);
			return Ok(ReturnCode::Success);
		}
		Ok(ReturnCode::LoggingDisabled)
	},

	// Call some dispatchable of the runtime.
	//
	// This function decodes the passed in data as the overarching `Call` type of the
	// runtime and dispatches it. The weight as specified in the runtime is charged
	// from the gas meter. Any weight refunds made by the dispatchable are considered.
	//
	// The filter specified by `Config::CallFilter` is attached to the origin of
	// the dispatched call.
	//
	// # Parameters
	//
	// - `input_ptr`: the pointer into the linear memory where the input data is placed.
	// - `input_len`: the length of the input data in bytes.
	//
	// # Return Value
	//
	// Returns `ReturnCode::Success` when the dispatchable was succesfully executed and
	// returned `Ok`. When the dispatchable was exeuted but returned an error
	// `ReturnCode::CallRuntimeReturnedError` is returned. The full error is not
	// provided because it is not guaranteed to be stable.
	//
	// # Comparison with `ChainExtension`
	//
	// Just as a chain extension this API allows the runtime to extend the functionality
	// of contracts. While making use of this function is generelly easier it cannot be
	// used in call cases. Consider writing a chain extension if you need to do perform
	// one of the following tasks:
	//
	// - Return data.
	// - Provide functionality **exclusively** to contracts.
	// - Provide custom weights.
	// - Avoid the need to keep the `Call` data structure stable.
	//
	// # Unstable
	//
	// This function is unstable and subject to change (or removal) in the future. Do not
	// deploy a contract using it to a production chain.
	[__unstable__] seal_call_runtime(ctx, call_ptr: u32, call_len: u32) -> ReturnCode => {
		use frame_support::{dispatch::GetDispatchInfo, weights::extract_actual_weight};
		ctx.charge_gas(RuntimeCosts::CopyFromContract(call_len))?;
		let call: <E::T as Config>::Call = ctx.read_sandbox_memory_as_unbounded(
			call_ptr, call_len
		)?;
		let dispatch_info = call.get_dispatch_info();
		let charged = ctx.charge_gas(RuntimeCosts::CallRuntime(dispatch_info.weight))?;
		let result = ctx.ext.call_runtime(call);
		let actual_weight = extract_actual_weight(&result, &dispatch_info);
		ctx.adjust_gas(charged, RuntimeCosts::CallRuntime(actual_weight));
		match result {
			Ok(_) => Ok(ReturnCode::Success),
			Err(_) => Ok(ReturnCode::CallRuntimeReturnedError),
		}
	},

	// Recovers the ECDSA public key from the given message hash and signature.
	//
	// Writes the public key into the given output buffer.
	// Assumes the secp256k1 curve.
	//
	// # Parameters
	//
	// - `signature_ptr`: the pointer into the linear memory where the signature
	//					  is placed. Should be decodable as a 65 bytes. Traps otherwise.
	// - `message_hash_ptr`: the pointer into the linear memory where the message
	// 						 hash is placed. Should be decodable as a 32 bytes. Traps otherwise.
	// - `output_ptr`: the pointer into the linear memory where the output
	//                 data is placed. The buffer should be 33 bytes. Traps otherwise.
	// 				   The function will write the result directly into this buffer.
	//
	// # Errors
	//
	// `ReturnCode::EcdsaRecoverFailed`
	[__unstable__] seal_ecdsa_recover(ctx, signature_ptr: u32, message_hash_ptr: u32, output_ptr: u32) -> ReturnCode => {
		ctx.charge_gas(RuntimeCosts::EcdsaRecovery)?;

		let mut signature: [u8; 65] = [0; 65];
		ctx.read_sandbox_memory_into_buf(signature_ptr, &mut signature)?;
		let mut message_hash: [u8; 32] = [0; 32];
		ctx.read_sandbox_memory_into_buf(message_hash_ptr, &mut message_hash)?;

		let result = ctx.ext.ecdsa_recover(&signature, &message_hash);

		match result {
			Ok(pub_key) => {
				// Write the recovered compressed ecdsa public key back into the sandboxed output
				// buffer.
				ctx.write_sandbox_memory(output_ptr, pub_key.as_ref())?;

				Ok(ReturnCode::Success)
			},
			Err(_) => Ok(ReturnCode::EcdsaRecoverFailed),
		}
	},

	// Replace the contract code at the specified address with new code.
	//
	// # Note
	//
	// There are a couple of important considerations which must be taken into account when
	// using this API:
	//
	// 1. The storage at the code address will remain untouched. This means that contract developers
	// must ensure that the storage layout of the new code is compatible with that of the old code.
	//
	// 2. Contracts using this API can't be assumed as having deterministic addresses. Said another way,
	// when using this API you lose the guarantee that an address always identifies a specific code hash.
	//
	// 3. If a contract calls into itself after changing its code the new call would use
	// the new code. However, if the original caller panics after returning from the sub call it
	// would revert the changes made by `seal_set_code_hash` and the next caller would use
	// the old code.
	//
	// # Parameters
	//
	// - code_hash_ptr: A pointer to the buffer that contains the new code hash.
	//
	// # Errors
	//
	// `ReturnCode::CodeNotFound`
	[__unstable__] seal_set_code_hash(ctx, code_hash_ptr: u32) -> ReturnCode => {
		ctx.charge_gas(RuntimeCosts::SetCodeHash)?;
		let code_hash: CodeHash<<E as Ext>::T> = ctx.read_sandbox_memory_as(code_hash_ptr)?;
		match ctx.ext.set_code_hash(code_hash) {
			Err(err) =>	{
				let code = Runtime::<E>::err_into_return_code(err)?;
				Ok(code)
			},
			Ok(()) => Ok(ReturnCode::Success)
		}
	},
);<|MERGE_RESOLUTION|>--- conflicted
+++ resolved
@@ -243,14 +243,10 @@
 			CopyToContract(len) => s.input_per_byte.saturating_mul(len.into()),
 			Caller => s.caller,
 			IsContract => s.is_contract,
-<<<<<<< HEAD
 			#[cfg(feature = "unstable-interface")]
 			CodeHash => s.code_hash,
 			#[cfg(feature = "unstable-interface")]
 			OwnCodeHash => s.own_code_hash,
-			#[cfg(feature = "unstable-interface")]
-=======
->>>>>>> 499acc0e
 			CallerIsOrigin => s.caller_is_origin,
 			#[cfg(feature = "unstable-interface")]
 			Origin => s.origin,
