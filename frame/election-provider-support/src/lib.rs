--- conflicted
+++ resolved
@@ -266,36 +266,6 @@
 	fn clear() {}
 }
 
-<<<<<<< HEAD
-/// An election data provider that should only be used for testing.
-#[cfg(feature = "std")]
-pub struct TestDataProvider<X>(sp_std::marker::PhantomData<X>);
-
-#[cfg(feature = "std")]
-impl<AccountId, BlockNumber> ElectionDataProvider for TestDataProvider<(AccountId, BlockNumber)> {
-	type AccountId = AccountId;
-	type BlockNumber = BlockNumber;
-	type MaxVotesPerVoter = ();
-
-	fn electable_targets(_maybe_max_len: Option<usize>) -> data_provider::Result<Vec<AccountId>> {
-		Ok(Default::default())
-	}
-
-	fn electing_voters(_maybe_max_len: Option<usize>) -> data_provider::Result<Vec<VoterOf<Self>>> {
-		Ok(Default::default())
-	}
-
-	fn desired_targets() -> data_provider::Result<u32> {
-		Ok(Default::default())
-	}
-
-	fn next_election_prediction(now: BlockNumber) -> BlockNumber {
-		now
-	}
-}
-
-=======
->>>>>>> 027fc066
 /// Something that can compute the result of an election and pass it back to the caller.
 ///
 /// This trait only provides an interface to _request_ an election, i.e.
