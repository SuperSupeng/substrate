// This file is part of Substrate.

// Copyright (C) 2017-2022 Parity Technologies (UK) Ltd.
// SPDX-License-Identifier: Apache-2.0

// Licensed under the Apache License, Version 2.0 (the "License");
// you may not use this file except in compliance with the License.
// You may obtain a copy of the License at
//
// 	http://www.apache.org/licenses/LICENSE-2.0
//
// Unless required by applicable law or agreed to in writing, software
// distributed under the License is distributed on an "AS IS" BASIS,
// WITHOUT WARRANTIES OR CONDITIONS OF ANY KIND, either express or implied.
// See the License for the specific language governing permissions and
// limitations under the License.

//! Traits, types and structs to support putting a bounded vector into storage, as a raw value, map
//! or a double map.

use crate::{
	storage::{StorageDecodeLength, StorageTryAppend},
	traits::{Get, TryCollect},
	WeakBoundedVec,
};
use codec::{Decode, Encode, EncodeLike, MaxEncodedLen};
use core::{
	ops::{Deref, Index, IndexMut},
	slice::SliceIndex,
};
use sp_std::{marker::PhantomData, prelude::*};

/// A bounded vector.
///
/// It has implementations for efficient append and length decoding, as with a normal `Vec<_>`, once
/// put into storage as a raw value, map or double-map.
///
/// As the name suggests, the length of the queue is always bounded. All internal operations ensure
/// this bound is respected.
#[derive(Encode, scale_info::TypeInfo)]
#[scale_info(skip_type_params(S))]
pub struct BoundedVec<T, S>(Vec<T>, PhantomData<S>);

/// A bounded slice.
///
/// Similar to a `BoundedVec`, but not owned and cannot be decoded.
#[derive(Encode, scale_info::TypeInfo)]
#[scale_info(skip_type_params(S))]
pub struct BoundedSlice<'a, T, S>(&'a [T], PhantomData<S>);

// `BoundedSlice`s encode to something which will always decode into a `BoundedVec`,
// `WeakBoundedVec`, or a `Vec`.
impl<'a, T: Encode + Decode, S: Get<u32>> EncodeLike<BoundedVec<T, S>> for BoundedSlice<'a, T, S> {}
impl<'a, T: Encode + Decode, S: Get<u32>> EncodeLike<WeakBoundedVec<T, S>>
	for BoundedSlice<'a, T, S>
{
}
impl<'a, T: Encode + Decode, S: Get<u32>> EncodeLike<Vec<T>> for BoundedSlice<'a, T, S> {}

impl<T: PartialOrd, Bound: Get<u32>> PartialOrd for BoundedVec<T, Bound> {
	fn partial_cmp(&self, other: &Self) -> Option<sp_std::cmp::Ordering> {
		self.0.partial_cmp(&other.0)
	}
}

impl<T: Ord, Bound: Get<u32>> Ord for BoundedVec<T, Bound> {
	fn cmp(&self, other: &Self) -> sp_std::cmp::Ordering {
		self.0.cmp(&other.0)
	}
}

impl<'a, T, S: Get<u32>> TryFrom<&'a [T]> for BoundedSlice<'a, T, S> {
	type Error = ();
	fn try_from(t: &'a [T]) -> Result<Self, Self::Error> {
		if t.len() < S::get() as usize {
			Ok(BoundedSlice(t, PhantomData))
		} else {
			Err(())
		}
	}
}

impl<'a, T, S> From<BoundedSlice<'a, T, S>> for &'a [T] {
	fn from(t: BoundedSlice<'a, T, S>) -> Self {
		t.0
	}
}

impl<T: Decode, S: Get<u32>> Decode for BoundedVec<T, S> {
	fn decode<I: codec::Input>(input: &mut I) -> Result<Self, codec::Error> {
		let inner = Vec::<T>::decode(input)?;
		if inner.len() > S::get() as usize {
			return Err("BoundedVec exceeds its limit".into())
		}
		Ok(Self(inner, PhantomData))
	}

	fn skip<I: codec::Input>(input: &mut I) -> Result<(), codec::Error> {
		Vec::<T>::skip(input)
	}
}

// `BoundedVec`s encode to something which will always decode as a `Vec`.
impl<T: Encode + Decode, S: Get<u32>> EncodeLike<Vec<T>> for BoundedVec<T, S> {}

impl<T, S> BoundedVec<T, S> {
	/// Create `Self` from `t` without any checks.
	fn unchecked_from(t: Vec<T>) -> Self {
		Self(t, Default::default())
	}

	/// Consume self, and return the inner `Vec`. Henceforth, the `Vec<_>` can be altered in an
	/// arbitrary way. At some point, if the reverse conversion is required, `TryFrom<Vec<_>>` can
	/// be used.
	///
	/// This is useful for cases if you need access to an internal API of the inner `Vec<_>` which
	/// is not provided by the wrapper `BoundedVec`.
	pub fn into_inner(self) -> Vec<T> {
		self.0
	}

<<<<<<< HEAD
	/// Exactly the same semantics as [`Vec::sort_by`].
=======
	/// Exactly the same semantics as [`slice::sort_by`].
>>>>>>> bfc6fb4a
	///
	/// This is safe since sorting cannot change the number of elements in the vector.
	pub fn sort_by<F>(&mut self, compare: F)
	where
		F: FnMut(&T, &T) -> sp_std::cmp::Ordering,
	{
		self.0.sort_by(compare)
	}

<<<<<<< HEAD
	/// Exactly the same semantics as [`Vec::pop`].
	///
	/// This is safe since popping can only shrink the inner vector.
	pub fn pop(&mut self) -> Option<T> {
		self.0.pop()
	}

	/// Exactly the same semantics as [`Vec::remove`].
=======
	/// Exactly the same semantics as `Vec::remove`.
>>>>>>> bfc6fb4a
	///
	/// # Panics
	///
	/// Panics if `index` is out of bounds.
	pub fn remove(&mut self, index: usize) -> T {
		self.0.remove(index)
	}

	/// Exactly the same semantics as `slice::swap_remove`.
	///
	/// # Panics
	///
	/// Panics if `index` is out of bounds.
	pub fn swap_remove(&mut self, index: usize) -> T {
		self.0.swap_remove(index)
	}

	/// Exactly the same semantics as `Vec::retain`.
	pub fn retain<F: FnMut(&T) -> bool>(&mut self, f: F) {
		self.0.retain(f)
	}

<<<<<<< HEAD
	/// Exactly the same semantics as [`Vec::truncate`].
	///
	/// This is safe because `truncate` can never increase the length of the internal vector.
	pub fn truncate(&mut self, len: usize) {
		self.0.truncate(len)
	}

	/// Exactly the same semantics as [`slice::get_mut`].
=======
	/// Exactly the same semantics as `slice::get_mut`.
>>>>>>> bfc6fb4a
	pub fn get_mut<I: SliceIndex<[T]>>(
		&mut self,
		index: I,
	) -> Option<&mut <I as SliceIndex<[T]>>::Output> {
		self.0.get_mut(index)
	}
<<<<<<< HEAD
=======

	/// Exactly the same semantics as `Vec::truncate`.
	///
	/// This is safe because `truncate` can never increase the length of the internal vector.
	pub fn truncate(&mut self, s: usize) {
		self.0.truncate(s);
	}

	/// Exactly the same semantics as `Vec::pop`.
	///
	/// This is safe since popping can only shrink the inner vector.
	pub fn pop(&mut self) -> Option<T> {
		self.0.pop()
	}

	/// Exactly the same semantics as [`slice::iter_mut`].
	pub fn iter_mut(&mut self) -> core::slice::IterMut<'_, T> {
		self.0.iter_mut()
	}
>>>>>>> bfc6fb4a
}

impl<T, S: Get<u32>> From<BoundedVec<T, S>> for Vec<T> {
	fn from(x: BoundedVec<T, S>) -> Vec<T> {
		x.0
	}
}

impl<T, S: Get<u32>> BoundedVec<T, S> {
	/// Pre-allocate `capacity` items in self.
	///
	/// If `capacity` is greater than [`Self::bound`], then the minimum of the two is used.
	pub fn with_bounded_capacity(capacity: usize) -> Self {
		let capacity = capacity.min(Self::bound());
		Self(Vec::with_capacity(capacity), Default::default())
	}

	/// Allocate self with the maximum possible capacity.
	pub fn with_max_capacity() -> Self {
		Self::with_bounded_capacity(Self::bound())
	}

	/// Get the bound of the type in `usize`.
	pub fn bound() -> usize {
		S::get() as usize
	}

<<<<<<< HEAD
=======
	/// Returns true of this collection is full.
	pub fn is_full(&self) -> bool {
		self.len() >= Self::bound()
	}

>>>>>>> bfc6fb4a
	/// Forces the insertion of `element` into `self` retaining all items with index at least
	/// `index`.
	///
	/// If `index == 0` and `self.len() == Self::bound()`, then this is a no-op.
	///
	/// If `Self::bound() < index` or `self.len() < index`, then this is also a no-op.
	///
	/// Returns `Ok(maybe_removed)` if the item was inserted, where `maybe_removed` is
	/// `Some(removed)` if an item was removed to make room for the new one. Returns `Err(())` if
	/// `element` cannot be inserted.
<<<<<<< HEAD
	pub fn force_insert_keep_right(&mut self, index: usize, element: T) -> Result<Option<T>, ()>
	where
		T: Clone,
	{
=======
	pub fn force_insert_keep_right(
		&mut self,
		index: usize,
		mut element: T,
	) -> Result<Option<T>, ()> {
>>>>>>> bfc6fb4a
		// Check against panics.
		if Self::bound() < index || self.len() < index {
			Err(())
		} else if self.len() < Self::bound() {
			// Cannot panic since self.len() >= index;
			self.0.insert(index, element);
			Ok(None)
		} else {
			if index == 0 {
				return Err(())
			}
<<<<<<< HEAD
			let removed = self[0].clone();
			self[0] = element;
			// `[0..index] cannot panic since self.len() >= index.
			// `rotate_left(1)` cannot panic because there is at least 1 element.
			self[0..index].rotate_left(1);
			Ok(Some(removed))
=======
			sp_std::mem::swap(&mut self[0], &mut element);
			// `[0..index] cannot panic since self.len() >= index.
			// `rotate_left(1)` cannot panic because there is at least 1 element.
			self[0..index].rotate_left(1);
			Ok(Some(element))
>>>>>>> bfc6fb4a
		}
	}

	/// Forces the insertion of `element` into `self` retaining all items with index at most
	/// `index`.
	///
	/// If `index == Self::bound()` and `self.len() == Self::bound()`, then this is a no-op.
	///
	/// If `Self::bound() < index` or `self.len() < index`, then this is also a no-op.
	///
	/// Returns `Ok(maybe_removed)` if the item was inserted, where `maybe_removed` is
	/// `Some(removed)` if an item was removed to make room for the new one. Returns `Err(())` if
	/// `element` cannot be inserted.
<<<<<<< HEAD
	pub fn force_insert_keep_left(&mut self, index: usize, element: T) -> Result<Option<T>, ()>
	where
		T: Clone,
	{
=======
	pub fn force_insert_keep_left(&mut self, index: usize, element: T) -> Result<Option<T>, ()> {
>>>>>>> bfc6fb4a
		// Check against panics.
		if Self::bound() < index || self.len() < index || Self::bound() == 0 {
			return Err(())
		}
		// Noop condition.
		if Self::bound() == index && self.len() <= Self::bound() {
			return Err(())
		}
<<<<<<< HEAD
		// if we truncate anything, it will be this one.
		let maybe_removed = self.0.get(Self::bound() - 1).cloned();
		// Cannot panic since `Self.bound() > 0`
		self.0.truncate(Self::bound() - 1);
=======
		let maybe_removed = if self.is_full() {
			// defensive-only: since we are at capacity, this is a noop.
			self.0.truncate(Self::bound());
			// if we truncate anything, it will be the last one.
			self.0.pop()
		} else {
			None
		};

>>>>>>> bfc6fb4a
		// Cannot panic since `self.len() >= index`;
		self.0.insert(index, element);
		Ok(maybe_removed)
	}

	/// Move the position of an item from one location to another in the slice.
	///
	/// Except for the item being moved, the order of the slice remains the same.
	///
	/// - `index` is the location of the item to be moved.
	/// - `insert_position` is the index of the item in the slice which should *immediately follow*
	///   the item which is being moved.
	///
	/// Returns `true` of the operation was successful, otherwise `false` if a noop.
	pub fn slide(&mut self, index: usize, insert_position: usize) -> bool {
		// Check against panics.
		if self.len() <= index || self.len() < insert_position || index == usize::MAX {
			return false
		}
		// Noop conditions.
		if index == insert_position || index + 1 == insert_position {
			return false
		}
		if insert_position < index && index < self.len() {
			// --- --- --- === === === === @@@ --- --- ---
			//            ^-- N            ^O^
			// ...
			//               /-----<<<-----\
			// --- --- --- === === === === @@@ --- --- ---
			//               >>> >>> >>> >>>
			// ...
			// --- --- --- @@@ === === === === --- --- ---
			//             ^N^
			self[insert_position..index + 1].rotate_right(1);
			return true
		} else if insert_position > 0 && index + 1 < insert_position {
			// Note that the apparent asymmetry of these two branches is due to the
			// fact that the "new" position is the position to be inserted *before*.
			// --- --- --- @@@ === === === === --- --- ---
			//             ^O^                ^-- N
			// ...
			//               /----->>>-----\
			// --- --- --- @@@ === === === === --- --- ---
			//               <<< <<< <<< <<<
			// ...
			// --- --- --- === === === === @@@ --- --- ---
			//                             ^N^
			self[index..insert_position].rotate_left(1);
			return true
		}

		debug_assert!(false, "all noop conditions should have been covered above");
		false
	}

	/// Forces the insertion of `s` into `self` truncating first if necessary.
	///
	/// Infallible, but if the bound is zero, then it's a no-op.
	pub fn force_push(&mut self, element: T) {
		if Self::bound() > 0 {
			self.0.truncate(Self::bound() as usize - 1);
			self.0.push(element);
		}
	}

	/// Same as `Vec::resize`, but if `size` is more than [`Self::bound`], then [`Self::bound`] is
	/// used.
	pub fn bounded_resize(&mut self, size: usize, value: T)
	where
		T: Clone,
	{
		let size = size.min(Self::bound());
		self.0.resize(size, value);
	}

	/// Exactly the same semantics as [`Vec::extend`], but returns an error and does nothing if the
	/// length of the outcome is larger than the bound.
	pub fn try_extend(
		&mut self,
		with: impl IntoIterator<Item = T> + ExactSizeIterator,
	) -> Result<(), ()> {
		if with.len().saturating_add(self.len()) <= Self::bound() {
			self.0.extend(with);
			Ok(())
		} else {
			Err(())
		}
	}

	/// Consumes self and mutates self via the given `mutate` function.
	///
	/// If the outcome of mutation is within bounds, `Some(Self)` is returned. Else, `None` is
	/// returned.
	///
	/// This is essentially a *consuming* shorthand [`Self::into_inner`] -> `...` ->
	/// [`Self::try_from`].
	pub fn try_mutate(mut self, mut mutate: impl FnMut(&mut Vec<T>)) -> Option<Self> {
		mutate(&mut self.0);
		(self.0.len() <= Self::bound()).then(move || self)
	}

	/// Exactly the same semantics as [`Vec::insert`], but returns an `Err` (and is a noop) if the
	/// new length of the vector exceeds `S`.
	///
	/// # Panics
	///
	/// Panics if `index > len`.
	pub fn try_insert(&mut self, index: usize, element: T) -> Result<(), ()> {
		if self.len() < Self::bound() {
			self.0.insert(index, element);
			Ok(())
		} else {
			Err(())
		}
	}

	/// Exactly the same semantics as [`Vec::push`], but returns an `Err` (and is a noop) if the
	/// new length of the vector exceeds `S`.
	///
	/// # Panics
	///
	/// Panics if the new capacity exceeds isize::MAX bytes.
	pub fn try_push(&mut self, element: T) -> Result<(), ()> {
		if self.len() < Self::bound() {
			self.0.push(element);
			Ok(())
		} else {
			Err(())
		}
	}
}

impl<T, S> Default for BoundedVec<T, S> {
	fn default() -> Self {
		// the bound cannot be below 0, which is satisfied by an empty vector
		Self::unchecked_from(Vec::default())
	}
}

impl<T, S> sp_std::fmt::Debug for BoundedVec<T, S>
where
	T: sp_std::fmt::Debug,
	S: Get<u32>,
{
	fn fmt(&self, f: &mut sp_std::fmt::Formatter<'_>) -> sp_std::fmt::Result {
		f.debug_tuple("BoundedVec").field(&self.0).field(&Self::bound()).finish()
	}
}

impl<T, S> Clone for BoundedVec<T, S>
where
	T: Clone,
{
	fn clone(&self) -> Self {
		// bound is retained
		Self::unchecked_from(self.0.clone())
	}
}

impl<T, S: Get<u32>> TryFrom<Vec<T>> for BoundedVec<T, S> {
	type Error = ();
	fn try_from(t: Vec<T>) -> Result<Self, Self::Error> {
		if t.len() <= Self::bound() {
			// explicit check just above
			Ok(Self::unchecked_from(t))
		} else {
			Err(())
		}
	}
}

// It is okay to give a non-mutable reference of the inner vec to anyone.
impl<T, S> AsRef<Vec<T>> for BoundedVec<T, S> {
	fn as_ref(&self) -> &Vec<T> {
		&self.0
	}
}

impl<T, S> AsRef<[T]> for BoundedVec<T, S> {
	fn as_ref(&self) -> &[T] {
		&self.0
	}
}

impl<T, S> AsMut<[T]> for BoundedVec<T, S> {
	fn as_mut(&mut self) -> &mut [T] {
		&mut self.0
	}
}

// will allow for immutable all operations of `Vec<T>` on `BoundedVec<T>`.
impl<T, S> Deref for BoundedVec<T, S> {
	type Target = Vec<T>;

	fn deref(&self) -> &Self::Target {
		&self.0
	}
}

// Allows for indexing similar to a normal `Vec`. Can panic if out of bound.
impl<T, S, I> Index<I> for BoundedVec<T, S>
where
	I: SliceIndex<[T]>,
{
	type Output = I::Output;

	#[inline]
	fn index(&self, index: I) -> &Self::Output {
		self.0.index(index)
	}
}

impl<T, S, I> IndexMut<I> for BoundedVec<T, S>
where
	I: SliceIndex<[T]>,
{
	#[inline]
	fn index_mut(&mut self, index: I) -> &mut Self::Output {
		self.0.index_mut(index)
	}
}

impl<T, S> sp_std::iter::IntoIterator for BoundedVec<T, S> {
	type Item = T;
	type IntoIter = sp_std::vec::IntoIter<T>;
	fn into_iter(self) -> Self::IntoIter {
		self.0.into_iter()
	}
}

impl<T, S> codec::DecodeLength for BoundedVec<T, S> {
	fn len(self_encoded: &[u8]) -> Result<usize, codec::Error> {
		// `BoundedVec<T, _>` stored just a `Vec<T>`, thus the length is at the beginning in
		// `Compact` form, and same implementation as `Vec<T>` can be used.
		<Vec<T> as codec::DecodeLength>::len(self_encoded)
	}
}

impl<T, BoundSelf, BoundRhs> PartialEq<BoundedVec<T, BoundRhs>> for BoundedVec<T, BoundSelf>
where
	T: PartialEq,
	BoundSelf: Get<u32>,
	BoundRhs: Get<u32>,
{
	fn eq(&self, rhs: &BoundedVec<T, BoundRhs>) -> bool {
		BoundSelf::get() == BoundRhs::get() && self.0 == rhs.0
	}
}

impl<T: PartialEq, S: Get<u32>> PartialEq<Vec<T>> for BoundedVec<T, S> {
	fn eq(&self, other: &Vec<T>) -> bool {
		&self.0 == other
	}
}

impl<T, S: Get<u32>> Eq for BoundedVec<T, S> where T: Eq {}

impl<T, S> StorageDecodeLength for BoundedVec<T, S> {}

impl<T, S: Get<u32>> StorageTryAppend<T> for BoundedVec<T, S> {
	fn bound() -> usize {
		S::get() as usize
	}
}

impl<T, S> MaxEncodedLen for BoundedVec<T, S>
where
	T: MaxEncodedLen,
	S: Get<u32>,
	BoundedVec<T, S>: Encode,
{
	fn max_encoded_len() -> usize {
		// BoundedVec<T, S> encodes like Vec<T> which encodes like [T], which is a compact u32
		// plus each item in the slice:
		// https://docs.substrate.io/v3/advanced/scale-codec
		codec::Compact(S::get())
			.encoded_size()
			.saturating_add(Self::bound().saturating_mul(T::max_encoded_len()))
	}
}

impl<I, T, Bound> TryCollect<BoundedVec<T, Bound>> for I
where
	I: ExactSizeIterator + Iterator<Item = T>,
	Bound: Get<u32>,
{
	type Error = &'static str;

	fn try_collect(self) -> Result<BoundedVec<T, Bound>, Self::Error> {
		if self.len() > Bound::get() as usize {
			Err("iterator length too big")
		} else {
			Ok(BoundedVec::<T, Bound>::unchecked_from(self.collect::<Vec<T>>()))
		}
	}
}

#[cfg(test)]
pub mod test {
	use super::*;
	use crate::{bounded_vec, traits::ConstU32, Twox128};
	use sp_io::TestExternalities;

	crate::generate_storage_alias! { Prefix, Foo => Value<BoundedVec<u32, ConstU32<7>>> }
	crate::generate_storage_alias! { Prefix, FooMap => Map<(u32, Twox128), BoundedVec<u32, ConstU32<7>>> }
	crate::generate_storage_alias! {
		Prefix,
		FooDoubleMap => DoubleMap<(u32, Twox128), (u32, Twox128), BoundedVec<u32, ConstU32<7>>>
	}

	#[test]
	fn slide_works() {
		let mut b: BoundedVec<u32, ConstU32<6>> = bounded_vec![0, 1, 2, 3, 4, 5];
		assert!(b.slide(1, 5));
		assert_eq!(*b, vec![0, 2, 3, 4, 1, 5]);
		assert!(b.slide(4, 0));
		assert_eq!(*b, vec![1, 0, 2, 3, 4, 5]);
		assert!(b.slide(0, 2));
		assert_eq!(*b, vec![0, 1, 2, 3, 4, 5]);
		assert!(b.slide(1, 6));
		assert_eq!(*b, vec![0, 2, 3, 4, 5, 1]);
		assert!(b.slide(0, 6));
		assert_eq!(*b, vec![2, 3, 4, 5, 1, 0]);
		assert!(b.slide(5, 0));
		assert_eq!(*b, vec![0, 2, 3, 4, 5, 1]);
		assert!(!b.slide(6, 0));
		assert!(!b.slide(7, 0));
		assert_eq!(*b, vec![0, 2, 3, 4, 5, 1]);

		let mut c: BoundedVec<u32, ConstU32<6>> = bounded_vec![0, 1, 2];
		assert!(!c.slide(1, 5));
		assert_eq!(*c, vec![0, 1, 2]);
		assert!(!c.slide(4, 0));
		assert_eq!(*c, vec![0, 1, 2]);
		assert!(!c.slide(3, 0));
		assert_eq!(*c, vec![0, 1, 2]);
		assert!(c.slide(2, 0));
		assert_eq!(*c, vec![2, 0, 1]);
	}

	#[test]
	fn slide_noops_work() {
		let mut b: BoundedVec<u32, ConstU32<6>> = bounded_vec![0, 1, 2, 3, 4, 5];
		assert!(!b.slide(3, 3));
		assert_eq!(*b, vec![0, 1, 2, 3, 4, 5]);
		assert!(!b.slide(3, 4));
		assert_eq!(*b, vec![0, 1, 2, 3, 4, 5]);
	}

	#[test]
	fn force_insert_keep_left_works() {
		let mut b: BoundedVec<u32, ConstU32<4>> = bounded_vec![];
		assert_eq!(b.force_insert_keep_left(1, 10), Err(()));
		assert!(b.is_empty());

		assert_eq!(b.force_insert_keep_left(0, 30), Ok(None));
		assert_eq!(b.force_insert_keep_left(0, 10), Ok(None));
		assert_eq!(b.force_insert_keep_left(1, 20), Ok(None));
		assert_eq!(b.force_insert_keep_left(3, 40), Ok(None));
		assert_eq!(*b, vec![10, 20, 30, 40]);
		// at capacity.
		assert_eq!(b.force_insert_keep_left(4, 41), Err(()));
		assert_eq!(*b, vec![10, 20, 30, 40]);
		assert_eq!(b.force_insert_keep_left(3, 31), Ok(Some(40)));
		assert_eq!(*b, vec![10, 20, 30, 31]);
		assert_eq!(b.force_insert_keep_left(1, 11), Ok(Some(31)));
		assert_eq!(*b, vec![10, 11, 20, 30]);
		assert_eq!(b.force_insert_keep_left(0, 1), Ok(Some(30)));
		assert_eq!(*b, vec![1, 10, 11, 20]);

		let mut z: BoundedVec<u32, ConstU32<0>> = bounded_vec![];
		assert!(z.is_empty());
		assert_eq!(z.force_insert_keep_left(0, 10), Err(()));
		assert!(z.is_empty());
	}

	#[test]
	fn force_insert_keep_right_works() {
		let mut b: BoundedVec<u32, ConstU32<4>> = bounded_vec![];
		assert_eq!(b.force_insert_keep_right(1, 10), Err(()));
		assert!(b.is_empty());

		assert_eq!(b.force_insert_keep_right(0, 30), Ok(None));
		assert_eq!(b.force_insert_keep_right(0, 10), Ok(None));
		assert_eq!(b.force_insert_keep_right(1, 20), Ok(None));
		assert_eq!(b.force_insert_keep_right(3, 40), Ok(None));
		assert_eq!(*b, vec![10, 20, 30, 40]);

		// at capacity.
		assert_eq!(b.force_insert_keep_right(0, 0), Err(()));
		assert_eq!(*b, vec![10, 20, 30, 40]);
		assert_eq!(b.force_insert_keep_right(1, 11), Ok(Some(10)));
		assert_eq!(*b, vec![11, 20, 30, 40]);
		assert_eq!(b.force_insert_keep_right(3, 31), Ok(Some(11)));
		assert_eq!(*b, vec![20, 30, 31, 40]);
		assert_eq!(b.force_insert_keep_right(4, 41), Ok(Some(20)));
		assert_eq!(*b, vec![30, 31, 40, 41]);

		assert_eq!(b.force_insert_keep_right(5, 69), Err(()));
		assert_eq!(*b, vec![30, 31, 40, 41]);

		let mut z: BoundedVec<u32, ConstU32<0>> = bounded_vec![];
		assert!(z.is_empty());
		assert_eq!(z.force_insert_keep_right(0, 10), Err(()));
		assert!(z.is_empty());
	}

	#[test]
	fn try_append_is_correct() {
		assert_eq!(BoundedVec::<u32, ConstU32<7>>::bound(), 7);
	}

	#[test]
	fn decode_len_works() {
		TestExternalities::default().execute_with(|| {
			let bounded: BoundedVec<u32, ConstU32<7>> = bounded_vec![1, 2, 3];
			Foo::put(bounded);
			assert_eq!(Foo::decode_len().unwrap(), 3);
		});

		TestExternalities::default().execute_with(|| {
			let bounded: BoundedVec<u32, ConstU32<7>> = bounded_vec![1, 2, 3];
			FooMap::insert(1, bounded);
			assert_eq!(FooMap::decode_len(1).unwrap(), 3);
			assert!(FooMap::decode_len(0).is_none());
			assert!(FooMap::decode_len(2).is_none());
		});

		TestExternalities::default().execute_with(|| {
			let bounded: BoundedVec<u32, ConstU32<7>> = bounded_vec![1, 2, 3];
			FooDoubleMap::insert(1, 1, bounded);
			assert_eq!(FooDoubleMap::decode_len(1, 1).unwrap(), 3);
			assert!(FooDoubleMap::decode_len(2, 1).is_none());
			assert!(FooDoubleMap::decode_len(1, 2).is_none());
			assert!(FooDoubleMap::decode_len(2, 2).is_none());
		});
	}

	#[test]
	fn try_insert_works() {
		let mut bounded: BoundedVec<u32, ConstU32<4>> = bounded_vec![1, 2, 3];
		bounded.try_insert(1, 0).unwrap();
		assert_eq!(*bounded, vec![1, 0, 2, 3]);

		assert!(bounded.try_insert(0, 9).is_err());
		assert_eq!(*bounded, vec![1, 0, 2, 3]);
	}

	#[test]
	fn constructor_macro_works() {
		use frame_support::bounded_vec;

		// With values. Use some brackets to make sure the macro doesn't expand.
		let bv: BoundedVec<(u32, u32), ConstU32<3>> = bounded_vec![(1, 2), (1, 2), (1, 2)];
		assert_eq!(bv, vec![(1, 2), (1, 2), (1, 2)]);

		// With repetition.
		let bv: BoundedVec<(u32, u32), ConstU32<3>> = bounded_vec![(1, 2); 3];
		assert_eq!(bv, vec![(1, 2), (1, 2), (1, 2)]);
	}

	#[test]
	#[should_panic(expected = "insertion index (is 9) should be <= len (is 3)")]
	fn try_inert_panics_if_oob() {
		let mut bounded: BoundedVec<u32, ConstU32<4>> = bounded_vec![1, 2, 3];
		bounded.try_insert(9, 0).unwrap();
	}

	#[test]
	fn try_push_works() {
		let mut bounded: BoundedVec<u32, ConstU32<4>> = bounded_vec![1, 2, 3];
		bounded.try_push(0).unwrap();
		assert_eq!(*bounded, vec![1, 2, 3, 0]);

		assert!(bounded.try_push(9).is_err());
	}

	#[test]
	fn deref_coercion_works() {
		let bounded: BoundedVec<u32, ConstU32<7>> = bounded_vec![1, 2, 3];
		// these methods come from deref-ed vec.
		assert_eq!(bounded.len(), 3);
		assert!(bounded.iter().next().is_some());
		assert!(!bounded.is_empty());
	}

	#[test]
	fn try_mutate_works() {
		let bounded: BoundedVec<u32, ConstU32<7>> = bounded_vec![1, 2, 3, 4, 5, 6];
		let bounded = bounded.try_mutate(|v| v.push(7)).unwrap();
		assert_eq!(bounded.len(), 7);
		assert!(bounded.try_mutate(|v| v.push(8)).is_none());
	}

	#[test]
	fn slice_indexing_works() {
		let bounded: BoundedVec<u32, ConstU32<7>> = bounded_vec![1, 2, 3, 4, 5, 6];
		assert_eq!(&bounded[0..=2], &[1, 2, 3]);
	}

	#[test]
	fn vec_eq_works() {
		let bounded: BoundedVec<u32, ConstU32<7>> = bounded_vec![1, 2, 3, 4, 5, 6];
		assert_eq!(bounded, vec![1, 2, 3, 4, 5, 6]);
	}

	#[test]
	fn too_big_vec_fail_to_decode() {
		let v: Vec<u32> = vec![1, 2, 3, 4, 5];
		assert_eq!(
			BoundedVec::<u32, ConstU32<4>>::decode(&mut &v.encode()[..]),
			Err("BoundedVec exceeds its limit".into()),
		);
	}

	#[test]
	fn can_be_collected() {
		let b1: BoundedVec<u32, ConstU32<5>> = bounded_vec![1, 2, 3, 4];
		let b2: BoundedVec<u32, ConstU32<5>> = b1.iter().map(|x| x + 1).try_collect().unwrap();
		assert_eq!(b2, vec![2, 3, 4, 5]);

		// can also be collected into a collection of length 4.
		let b2: BoundedVec<u32, ConstU32<4>> = b1.iter().map(|x| x + 1).try_collect().unwrap();
		assert_eq!(b2, vec![2, 3, 4, 5]);

		// can be mutated further into iterators that are `ExactSizedIterator`.
		let b2: BoundedVec<u32, ConstU32<4>> =
			b1.iter().map(|x| x + 1).rev().try_collect().unwrap();
		assert_eq!(b2, vec![5, 4, 3, 2]);

		let b2: BoundedVec<u32, ConstU32<4>> =
			b1.iter().map(|x| x + 1).rev().skip(2).try_collect().unwrap();
		assert_eq!(b2, vec![3, 2]);
		let b2: BoundedVec<u32, ConstU32<2>> =
			b1.iter().map(|x| x + 1).rev().skip(2).try_collect().unwrap();
		assert_eq!(b2, vec![3, 2]);

		let b2: BoundedVec<u32, ConstU32<4>> =
			b1.iter().map(|x| x + 1).rev().take(2).try_collect().unwrap();
		assert_eq!(b2, vec![5, 4]);
		let b2: BoundedVec<u32, ConstU32<2>> =
			b1.iter().map(|x| x + 1).rev().take(2).try_collect().unwrap();
		assert_eq!(b2, vec![5, 4]);

		// but these worn't work
		let b2: Result<BoundedVec<u32, ConstU32<3>>, _> = b1.iter().map(|x| x + 1).try_collect();
		assert!(b2.is_err());

		let b2: Result<BoundedVec<u32, ConstU32<1>>, _> =
			b1.iter().map(|x| x + 1).rev().take(2).try_collect();
		assert!(b2.is_err());
	}

	#[test]
	fn eq_works() {
		// of same type
		let b1: BoundedVec<u32, ConstU32<7>> = bounded_vec![1, 2, 3];
		let b2: BoundedVec<u32, ConstU32<7>> = bounded_vec![1, 2, 3];
		assert_eq!(b1, b2);

		// of different type, but same value and bound.
		crate::parameter_types! {
			B1: u32 = 7;
			B2: u32 = 7;
		}
		let b1: BoundedVec<u32, B1> = bounded_vec![1, 2, 3];
		let b2: BoundedVec<u32, B2> = bounded_vec![1, 2, 3];
		assert_eq!(b1, b2);
	}

	#[test]
	fn ord_works() {
		use std::cmp::Ordering;
		let b1: BoundedVec<u32, ConstU32<7>> = bounded_vec![1, 2, 3];
		let b2: BoundedVec<u32, ConstU32<7>> = bounded_vec![1, 3, 2];

		// ordering for vec is lexicographic.
		assert_eq!(b1.cmp(&b2), Ordering::Less);
		assert_eq!(b1.cmp(&b2), b1.into_inner().cmp(&b2.into_inner()));
	}

	#[test]
	fn try_extend_works() {
		let mut b: BoundedVec<u32, ConstU32<5>> = bounded_vec![1, 2, 3];

		assert!(b.try_extend(vec![4].into_iter()).is_ok());
		assert_eq!(*b, vec![1, 2, 3, 4]);

		assert!(b.try_extend(vec![5].into_iter()).is_ok());
		assert_eq!(*b, vec![1, 2, 3, 4, 5]);

		assert!(b.try_extend(vec![6].into_iter()).is_err());
		assert_eq!(*b, vec![1, 2, 3, 4, 5]);

		let mut b: BoundedVec<u32, ConstU32<5>> = bounded_vec![1, 2, 3];
		assert!(b.try_extend(vec![4, 5].into_iter()).is_ok());
		assert_eq!(*b, vec![1, 2, 3, 4, 5]);

		let mut b: BoundedVec<u32, ConstU32<5>> = bounded_vec![1, 2, 3];
		assert!(b.try_extend(vec![4, 5, 6].into_iter()).is_err());
		assert_eq!(*b, vec![1, 2, 3]);
	}
}<|MERGE_RESOLUTION|>--- conflicted
+++ resolved
@@ -119,11 +119,7 @@
 		self.0
 	}
 
-<<<<<<< HEAD
-	/// Exactly the same semantics as [`Vec::sort_by`].
-=======
 	/// Exactly the same semantics as [`slice::sort_by`].
->>>>>>> bfc6fb4a
 	///
 	/// This is safe since sorting cannot change the number of elements in the vector.
 	pub fn sort_by<F>(&mut self, compare: F)
@@ -133,18 +129,7 @@
 		self.0.sort_by(compare)
 	}
 
-<<<<<<< HEAD
-	/// Exactly the same semantics as [`Vec::pop`].
-	///
-	/// This is safe since popping can only shrink the inner vector.
-	pub fn pop(&mut self) -> Option<T> {
-		self.0.pop()
-	}
-
-	/// Exactly the same semantics as [`Vec::remove`].
-=======
 	/// Exactly the same semantics as `Vec::remove`.
->>>>>>> bfc6fb4a
 	///
 	/// # Panics
 	///
@@ -167,26 +152,13 @@
 		self.0.retain(f)
 	}
 
-<<<<<<< HEAD
-	/// Exactly the same semantics as [`Vec::truncate`].
-	///
-	/// This is safe because `truncate` can never increase the length of the internal vector.
-	pub fn truncate(&mut self, len: usize) {
-		self.0.truncate(len)
-	}
-
-	/// Exactly the same semantics as [`slice::get_mut`].
-=======
 	/// Exactly the same semantics as `slice::get_mut`.
->>>>>>> bfc6fb4a
 	pub fn get_mut<I: SliceIndex<[T]>>(
 		&mut self,
 		index: I,
 	) -> Option<&mut <I as SliceIndex<[T]>>::Output> {
 		self.0.get_mut(index)
 	}
-<<<<<<< HEAD
-=======
 
 	/// Exactly the same semantics as `Vec::truncate`.
 	///
@@ -206,7 +178,6 @@
 	pub fn iter_mut(&mut self) -> core::slice::IterMut<'_, T> {
 		self.0.iter_mut()
 	}
->>>>>>> bfc6fb4a
 }
 
 impl<T, S: Get<u32>> From<BoundedVec<T, S>> for Vec<T> {
@@ -234,14 +205,11 @@
 		S::get() as usize
 	}
 
-<<<<<<< HEAD
-=======
 	/// Returns true of this collection is full.
 	pub fn is_full(&self) -> bool {
 		self.len() >= Self::bound()
 	}
 
->>>>>>> bfc6fb4a
 	/// Forces the insertion of `element` into `self` retaining all items with index at least
 	/// `index`.
 	///
@@ -252,18 +220,11 @@
 	/// Returns `Ok(maybe_removed)` if the item was inserted, where `maybe_removed` is
 	/// `Some(removed)` if an item was removed to make room for the new one. Returns `Err(())` if
 	/// `element` cannot be inserted.
-<<<<<<< HEAD
-	pub fn force_insert_keep_right(&mut self, index: usize, element: T) -> Result<Option<T>, ()>
-	where
-		T: Clone,
-	{
-=======
 	pub fn force_insert_keep_right(
 		&mut self,
 		index: usize,
 		mut element: T,
 	) -> Result<Option<T>, ()> {
->>>>>>> bfc6fb4a
 		// Check against panics.
 		if Self::bound() < index || self.len() < index {
 			Err(())
@@ -275,20 +236,11 @@
 			if index == 0 {
 				return Err(())
 			}
-<<<<<<< HEAD
-			let removed = self[0].clone();
-			self[0] = element;
-			// `[0..index] cannot panic since self.len() >= index.
-			// `rotate_left(1)` cannot panic because there is at least 1 element.
-			self[0..index].rotate_left(1);
-			Ok(Some(removed))
-=======
 			sp_std::mem::swap(&mut self[0], &mut element);
 			// `[0..index] cannot panic since self.len() >= index.
 			// `rotate_left(1)` cannot panic because there is at least 1 element.
 			self[0..index].rotate_left(1);
 			Ok(Some(element))
->>>>>>> bfc6fb4a
 		}
 	}
 
@@ -302,14 +254,7 @@
 	/// Returns `Ok(maybe_removed)` if the item was inserted, where `maybe_removed` is
 	/// `Some(removed)` if an item was removed to make room for the new one. Returns `Err(())` if
 	/// `element` cannot be inserted.
-<<<<<<< HEAD
-	pub fn force_insert_keep_left(&mut self, index: usize, element: T) -> Result<Option<T>, ()>
-	where
-		T: Clone,
-	{
-=======
 	pub fn force_insert_keep_left(&mut self, index: usize, element: T) -> Result<Option<T>, ()> {
->>>>>>> bfc6fb4a
 		// Check against panics.
 		if Self::bound() < index || self.len() < index || Self::bound() == 0 {
 			return Err(())
@@ -318,12 +263,6 @@
 		if Self::bound() == index && self.len() <= Self::bound() {
 			return Err(())
 		}
-<<<<<<< HEAD
-		// if we truncate anything, it will be this one.
-		let maybe_removed = self.0.get(Self::bound() - 1).cloned();
-		// Cannot panic since `Self.bound() > 0`
-		self.0.truncate(Self::bound() - 1);
-=======
 		let maybe_removed = if self.is_full() {
 			// defensive-only: since we are at capacity, this is a noop.
 			self.0.truncate(Self::bound());
@@ -333,7 +272,6 @@
 			None
 		};
 
->>>>>>> bfc6fb4a
 		// Cannot panic since `self.len() >= index`;
 		self.0.insert(index, element);
 		Ok(maybe_removed)
