// This file is part of Substrate.

// Copyright (C) 2020-2022 Parity Technologies (UK) Ltd.
// SPDX-License-Identifier: Apache-2.0

// Licensed under the Apache License, Version 2.0 (the "License");
// you may not use this file except in compliance with the License.
// You may obtain a copy of the License at
//
// 	http://www.apache.org/licenses/LICENSE-2.0
//
// Unless required by applicable law or agreed to in writing, software
// distributed under the License is distributed on an "AS IS" BASIS,
// WITHOUT WARRANTIES OR CONDITIONS OF ANY KIND, either express or implied.
// See the License for the specific language governing permissions and
// limitations under the License.

use frame_support::{
	dispatch::UnfilteredDispatchable,
	storage::unhashed,
	traits::{ConstU32, GetCallName, OnFinalize, OnGenesis, OnInitialize, OnRuntimeUpgrade},
	weights::{DispatchClass, DispatchInfo, GetDispatchInfo, Pays},
};
use sp_io::{
	hashing::{blake2_128, twox_128, twox_64},
	TestExternalities,
};
use sp_runtime::{DispatchError, ModuleError};

#[frame_support::pallet]
pub mod pallet {
	use frame_support::{pallet_prelude::*, scale_info};
	use frame_system::pallet_prelude::*;
	use sp_std::any::TypeId;

	type BalanceOf<T, I> = <T as Config<I>>::Balance;

	#[pallet::config]
	pub trait Config<I: 'static = ()>: frame_system::Config {
		#[pallet::constant]
		type MyGetParam: Get<u32>;
		type Balance: Parameter + Default + scale_info::StaticTypeInfo;
		type Event: From<Event<Self, I>> + IsType<<Self as frame_system::Config>::Event>;
	}

	#[pallet::pallet]
	#[pallet::generate_store(pub(crate) trait Store)]
	pub struct Pallet<T, I = ()>(PhantomData<(T, I)>);

	#[pallet::hooks]
	impl<T: Config<I>, I: 'static> Hooks<BlockNumberFor<T>> for Pallet<T, I> {
		fn on_initialize(_: BlockNumberFor<T>) -> Weight {
			if TypeId::of::<I>() == TypeId::of::<()>() {
				Self::deposit_event(Event::Something(10));
				10
			} else {
				Self::deposit_event(Event::Something(11));
				11
			}
		}
		fn on_finalize(_: BlockNumberFor<T>) {
			if TypeId::of::<I>() == TypeId::of::<()>() {
				Self::deposit_event(Event::Something(20));
			} else {
				Self::deposit_event(Event::Something(21));
			}
		}
		fn on_runtime_upgrade() -> Weight {
			if TypeId::of::<I>() == TypeId::of::<()>() {
				Self::deposit_event(Event::Something(30));
				30
			} else {
				Self::deposit_event(Event::Something(31));
				31
			}
		}
		fn integrity_test() {}
	}

	#[pallet::call]
	impl<T: Config<I>, I: 'static> Pallet<T, I> {
		/// Doc comment put in metadata
		#[pallet::weight(Weight::from(*_foo))]
		pub fn foo(
			origin: OriginFor<T>,
			#[pallet::compact] _foo: u32,
		) -> DispatchResultWithPostInfo {
			let _ = origin;
			Self::deposit_event(Event::Something(3));
			Ok(().into())
		}

		/// Doc comment put in metadata
		#[pallet::weight(1)]
		#[frame_support::transactional]
		pub fn foo_transactional(
			origin: OriginFor<T>,
			#[pallet::compact] _foo: u32,
		) -> DispatchResultWithPostInfo {
			let _ = origin;
			Ok(().into())
		}
	}

	#[pallet::error]
	pub enum Error<T, I = ()> {
		/// doc comment put into metadata
		InsufficientProposersBalance,
	}

	#[pallet::event]
	#[pallet::generate_deposit(fn deposit_event)]
	pub enum Event<T: Config<I>, I: 'static = ()> {
		/// doc comment put in metadata
		Proposed(<T as frame_system::Config>::AccountId),
		/// doc
		Spending(BalanceOf<T, I>),
		Something(u32),
	}

	#[pallet::storage]
	pub type Value<T, I = ()> = StorageValue<_, u32>;

	#[pallet::storage]
	pub type Map<T, I = ()> = StorageMap<_, Blake2_128Concat, u8, u16>;

	#[pallet::storage]
	pub type Map2<T, I = ()> = StorageMap<_, Twox64Concat, u16, u32>;

	#[pallet::storage]
	pub type DoubleMap<T, I = ()> =
		StorageDoubleMap<_, Blake2_128Concat, u8, Twox64Concat, u16, u32>;

	#[pallet::storage]
	pub type DoubleMap2<T, I = ()> =
		StorageDoubleMap<_, Twox64Concat, u16, Blake2_128Concat, u32, u64>;

	#[pallet::storage]
	#[pallet::getter(fn nmap)]
	pub type NMap<T, I = ()> = StorageNMap<_, storage::Key<Blake2_128Concat, u8>, u32>;

	#[pallet::storage]
	#[pallet::getter(fn nmap2)]
	pub type NMap2<T, I = ()> =
		StorageNMap<_, (storage::Key<Twox64Concat, u16>, storage::Key<Blake2_128Concat, u32>), u64>;

	#[pallet::genesis_config]
	#[derive(Default)]
	pub struct GenesisConfig {
		_myfield: u32,
	}

	#[pallet::genesis_build]
	impl<T: Config<I>, I: 'static> GenesisBuild<T, I> for GenesisConfig {
		fn build(&self) {}
	}

	#[pallet::origin]
	#[derive(
		EqNoBound,
		RuntimeDebugNoBound,
		CloneNoBound,
		PartialEqNoBound,
		Encode,
		Decode,
		scale_info::TypeInfo,
	)]
	#[scale_info(skip_type_params(T, I))]
	pub struct Origin<T, I = ()>(PhantomData<(T, I)>);

	#[pallet::validate_unsigned]
	impl<T: Config<I>, I: 'static> ValidateUnsigned for Pallet<T, I> {
		type Call = Call<T, I>;
		fn validate_unsigned(
			_source: TransactionSource,
			_call: &Self::Call,
		) -> TransactionValidity {
			Err(TransactionValidityError::Invalid(InvalidTransaction::Call))
		}
	}

	#[pallet::inherent]
	impl<T: Config<I>, I: 'static> ProvideInherent for Pallet<T, I> {
		type Call = Call<T, I>;
		type Error = InherentError;

		const INHERENT_IDENTIFIER: InherentIdentifier = INHERENT_IDENTIFIER;

		fn create_inherent(_data: &InherentData) -> Option<Self::Call> {
			unimplemented!();
		}

		fn is_inherent(_call: &Self::Call) -> bool {
			unimplemented!();
		}
	}

	#[derive(codec::Encode, sp_runtime::RuntimeDebug)]
	#[cfg_attr(feature = "std", derive(codec::Decode))]
	pub enum InherentError {}

	impl frame_support::inherent::IsFatalError for InherentError {
		fn is_fatal_error(&self) -> bool {
			unimplemented!();
		}
	}

	pub const INHERENT_IDENTIFIER: frame_support::inherent::InherentIdentifier = *b"testpall";
}

// Test that a instantiable pallet with a generic genesis_config is correctly handled
#[frame_support::pallet]
pub mod pallet2 {
	use frame_support::pallet_prelude::*;

	#[pallet::config]
	pub trait Config<I: 'static = ()>: frame_system::Config {
		type Event: From<Event<Self, I>> + IsType<<Self as frame_system::Config>::Event>;
	}

	#[pallet::pallet]
	#[pallet::generate_store(pub(crate) trait Store)]
	pub struct Pallet<T, I = ()>(PhantomData<(T, I)>);

	#[pallet::event]
	pub enum Event<T: Config<I>, I: 'static = ()> {
		/// Something
		Something(u32),
	}

	#[pallet::genesis_config]
	pub struct GenesisConfig<T: Config<I>, I: 'static = ()> {
		phantom: PhantomData<(T, I)>,
	}

	impl<T: Config<I>, I: 'static> Default for GenesisConfig<T, I> {
		fn default() -> Self {
			GenesisConfig { phantom: Default::default() }
		}
	}

	#[pallet::genesis_build]
	impl<T: Config<I>, I: 'static> GenesisBuild<T, I> for GenesisConfig<T, I> {
		fn build(&self) {}
	}
}

impl frame_system::Config for Runtime {
	type BaseCallFilter = frame_support::traits::Everything;
	type Origin = Origin;
	type Index = u64;
	type BlockNumber = u32;
	type Call = Call;
	type Hash = sp_runtime::testing::H256;
	type Hashing = sp_runtime::traits::BlakeTwo256;
	type AccountId = u64;
	type Lookup = sp_runtime::traits::IdentityLookup<Self::AccountId>;
	type Header = Header;
	type Event = Event;
	type BlockHashCount = ConstU32<250>;
	type BlockWeights = ();
	type BlockLength = ();
	type DbWeight = ();
	type Version = ();
	type PalletInfo = PalletInfo;
	type AccountData = ();
	type OnNewAccount = ();
	type OnKilledAccount = ();
	type SystemWeightInfo = ();
	type SS58Prefix = ();
	type OnSetCode = ();
	type MaxConsumers = ConstU32<16>;
}
impl pallet::Config for Runtime {
	type Event = Event;
	type MyGetParam = ConstU32<10>;
	type Balance = u64;
}
impl pallet::Config<pallet::Instance1> for Runtime {
	type Event = Event;
	type MyGetParam = ConstU32<10>;
	type Balance = u64;
}
impl pallet2::Config for Runtime {
	type Event = Event;
}
impl pallet2::Config<pallet::Instance1> for Runtime {
	type Event = Event;
}

pub type Header = sp_runtime::generic::Header<u32, sp_runtime::traits::BlakeTwo256>;
pub type Block = sp_runtime::generic::Block<Header, UncheckedExtrinsic>;
pub type UncheckedExtrinsic = sp_runtime::generic::UncheckedExtrinsic<u32, Call, (), ()>;

frame_support::construct_runtime!(
	pub enum Runtime where
		Block = Block,
		NodeBlock = Block,
		UncheckedExtrinsic = UncheckedExtrinsic
	{
		// Exclude part `Storage` in order not to check its metadata in tests.
		System: frame_system exclude_parts { Storage },
		Example: pallet,
		Instance1Example: pallet::<Instance1>,
		Example2: pallet2,
		Instance1Example2: pallet2::<Instance1>,
	}
);

#[test]
fn call_expand() {
	let call_foo = pallet::Call::<Runtime>::foo { foo: 3 };
	assert_eq!(
		call_foo.get_dispatch_info(),
		DispatchInfo { weight: 3, class: DispatchClass::Normal, pays_fee: Pays::Yes }
	);
	assert_eq!(call_foo.get_call_name(), "foo");
	assert_eq!(pallet::Call::<Runtime>::get_call_names(), &["foo", "foo_transactional"]);

	let call_foo = pallet::Call::<Runtime, pallet::Instance1>::foo { foo: 3 };
	assert_eq!(
		call_foo.get_dispatch_info(),
		DispatchInfo { weight: 3, class: DispatchClass::Normal, pays_fee: Pays::Yes }
	);
	assert_eq!(call_foo.get_call_name(), "foo");
	assert_eq!(
		pallet::Call::<Runtime, pallet::Instance1>::get_call_names(),
		&["foo", "foo_transactional"],
	);
}

#[test]
fn error_expand() {
	assert_eq!(
		format!("{:?}", pallet::Error::<Runtime>::InsufficientProposersBalance),
		String::from("InsufficientProposersBalance"),
	);
	assert_eq!(
		<&'static str>::from(pallet::Error::<Runtime>::InsufficientProposersBalance),
		"InsufficientProposersBalance",
	);
	assert_eq!(
		DispatchError::from(pallet::Error::<Runtime>::InsufficientProposersBalance),
<<<<<<< HEAD
		DispatchError::Module {
			index: 1,
			error: [0; 4],
			message: Some("InsufficientProposersBalance"),
		},
=======
		DispatchError::Module(ModuleError {
			index: 1,
			error: 0,
			message: Some("InsufficientProposersBalance")
		}),
>>>>>>> 59649dd1
	);

	assert_eq!(
		format!("{:?}", pallet::Error::<Runtime, pallet::Instance1>::InsufficientProposersBalance),
		String::from("InsufficientProposersBalance"),
	);
	assert_eq!(
		<&'static str>::from(
			pallet::Error::<Runtime, pallet::Instance1>::InsufficientProposersBalance
		),
		"InsufficientProposersBalance",
	);
	assert_eq!(
		DispatchError::from(
			pallet::Error::<Runtime, pallet::Instance1>::InsufficientProposersBalance
		),
<<<<<<< HEAD
		DispatchError::Module {
			index: 2,
			error: [0; 4],
			message: Some("InsufficientProposersBalance"),
		},
=======
		DispatchError::Module(ModuleError {
			index: 2,
			error: 0,
			message: Some("InsufficientProposersBalance")
		}),
>>>>>>> 59649dd1
	);
}

#[test]
fn instance_expand() {
	// assert same type
	let _: pallet::__InherentHiddenInstance = ();
}

#[test]
fn pallet_expand_deposit_event() {
	TestExternalities::default().execute_with(|| {
		frame_system::Pallet::<Runtime>::set_block_number(1);
		pallet::Call::<Runtime>::foo { foo: 3 }
			.dispatch_bypass_filter(None.into())
			.unwrap();
		assert_eq!(
			frame_system::Pallet::<Runtime>::events()[0].event,
			Event::Example(pallet::Event::Something(3)),
		);
	});

	TestExternalities::default().execute_with(|| {
		frame_system::Pallet::<Runtime>::set_block_number(1);
		pallet::Call::<Runtime, pallet::Instance1>::foo { foo: 3 }
			.dispatch_bypass_filter(None.into())
			.unwrap();
		assert_eq!(
			frame_system::Pallet::<Runtime>::events()[0].event,
			Event::Instance1Example(pallet::Event::Something(3)),
		);
	});
}

#[test]
fn storage_expand() {
	use frame_support::{pallet_prelude::*, storage::StoragePrefixedMap};

	fn twox_64_concat(d: &[u8]) -> Vec<u8> {
		let mut v = twox_64(d).to_vec();
		v.extend_from_slice(d);
		v
	}

	fn blake2_128_concat(d: &[u8]) -> Vec<u8> {
		let mut v = blake2_128(d).to_vec();
		v.extend_from_slice(d);
		v
	}

	TestExternalities::default().execute_with(|| {
		<pallet::Value<Runtime>>::put(1);
		let k = [twox_128(b"Example"), twox_128(b"Value")].concat();
		assert_eq!(unhashed::get::<u32>(&k), Some(1u32));

		<pallet::Map<Runtime>>::insert(1, 2);
		let mut k = [twox_128(b"Example"), twox_128(b"Map")].concat();
		k.extend(1u8.using_encoded(blake2_128_concat));
		assert_eq!(unhashed::get::<u16>(&k), Some(2u16));
		assert_eq!(&k[..32], &<pallet::Map<Runtime>>::final_prefix());

		<pallet::Map2<Runtime>>::insert(1, 2);
		let mut k = [twox_128(b"Example"), twox_128(b"Map2")].concat();
		k.extend(1u16.using_encoded(twox_64_concat));
		assert_eq!(unhashed::get::<u32>(&k), Some(2u32));
		assert_eq!(&k[..32], &<pallet::Map2<Runtime>>::final_prefix());

		<pallet::DoubleMap<Runtime>>::insert(&1, &2, &3);
		let mut k = [twox_128(b"Example"), twox_128(b"DoubleMap")].concat();
		k.extend(1u8.using_encoded(blake2_128_concat));
		k.extend(2u16.using_encoded(twox_64_concat));
		assert_eq!(unhashed::get::<u32>(&k), Some(3u32));
		assert_eq!(&k[..32], &<pallet::DoubleMap<Runtime>>::final_prefix());

		<pallet::DoubleMap2<Runtime>>::insert(&1, &2, &3);
		let mut k = [twox_128(b"Example"), twox_128(b"DoubleMap2")].concat();
		k.extend(1u16.using_encoded(twox_64_concat));
		k.extend(2u32.using_encoded(blake2_128_concat));
		assert_eq!(unhashed::get::<u64>(&k), Some(3u64));
		assert_eq!(&k[..32], &<pallet::DoubleMap2<Runtime>>::final_prefix());

		<pallet::NMap<Runtime>>::insert((&1,), &3);
		let mut k = [twox_128(b"Example"), twox_128(b"NMap")].concat();
		k.extend(1u8.using_encoded(blake2_128_concat));
		assert_eq!(unhashed::get::<u32>(&k), Some(3u32));
		assert_eq!(&k[..32], &<pallet::NMap<Runtime>>::final_prefix());

		<pallet::NMap2<Runtime>>::insert((&1, &2), &3);
		let mut k = [twox_128(b"Example"), twox_128(b"NMap2")].concat();
		k.extend(1u16.using_encoded(twox_64_concat));
		k.extend(2u32.using_encoded(blake2_128_concat));
		assert_eq!(unhashed::get::<u64>(&k), Some(3u64));
		assert_eq!(&k[..32], &<pallet::NMap2<Runtime>>::final_prefix());
	});

	TestExternalities::default().execute_with(|| {
		<pallet::Value<Runtime, pallet::Instance1>>::put(1);
		let k = [twox_128(b"Instance1Example"), twox_128(b"Value")].concat();
		assert_eq!(unhashed::get::<u32>(&k), Some(1u32));

		<pallet::Map<Runtime, pallet::Instance1>>::insert(1, 2);
		let mut k = [twox_128(b"Instance1Example"), twox_128(b"Map")].concat();
		k.extend(1u8.using_encoded(blake2_128_concat));
		assert_eq!(unhashed::get::<u16>(&k), Some(2u16));
		assert_eq!(&k[..32], &<pallet::Map<Runtime, pallet::Instance1>>::final_prefix());

		<pallet::Map2<Runtime, pallet::Instance1>>::insert(1, 2);
		let mut k = [twox_128(b"Instance1Example"), twox_128(b"Map2")].concat();
		k.extend(1u16.using_encoded(twox_64_concat));
		assert_eq!(unhashed::get::<u32>(&k), Some(2u32));
		assert_eq!(&k[..32], &<pallet::Map2<Runtime, pallet::Instance1>>::final_prefix());

		<pallet::DoubleMap<Runtime, pallet::Instance1>>::insert(&1, &2, &3);
		let mut k = [twox_128(b"Instance1Example"), twox_128(b"DoubleMap")].concat();
		k.extend(1u8.using_encoded(blake2_128_concat));
		k.extend(2u16.using_encoded(twox_64_concat));
		assert_eq!(unhashed::get::<u32>(&k), Some(3u32));
		assert_eq!(&k[..32], &<pallet::DoubleMap<Runtime, pallet::Instance1>>::final_prefix());

		<pallet::DoubleMap2<Runtime, pallet::Instance1>>::insert(&1, &2, &3);
		let mut k = [twox_128(b"Instance1Example"), twox_128(b"DoubleMap2")].concat();
		k.extend(1u16.using_encoded(twox_64_concat));
		k.extend(2u32.using_encoded(blake2_128_concat));
		assert_eq!(unhashed::get::<u64>(&k), Some(3u64));
		assert_eq!(&k[..32], &<pallet::DoubleMap2<Runtime, pallet::Instance1>>::final_prefix());

		<pallet::NMap<Runtime, pallet::Instance1>>::insert((&1,), &3);
		let mut k = [twox_128(b"Instance1Example"), twox_128(b"NMap")].concat();
		k.extend(1u8.using_encoded(blake2_128_concat));
		assert_eq!(unhashed::get::<u32>(&k), Some(3u32));
		assert_eq!(&k[..32], &<pallet::NMap<Runtime, pallet::Instance1>>::final_prefix());

		<pallet::NMap2<Runtime, pallet::Instance1>>::insert((&1, &2), &3);
		let mut k = [twox_128(b"Instance1Example"), twox_128(b"NMap2")].concat();
		k.extend(1u16.using_encoded(twox_64_concat));
		k.extend(2u32.using_encoded(blake2_128_concat));
		assert_eq!(unhashed::get::<u64>(&k), Some(3u64));
		assert_eq!(&k[..32], &<pallet::NMap2<Runtime, pallet::Instance1>>::final_prefix());
	});
}

#[test]
fn pallet_metadata_expands() {
	use frame_support::traits::{CrateVersion, PalletInfoData, PalletsInfoAccess};
	let mut infos = AllPalletsWithSystem::infos();
	infos.sort_by_key(|x| x.index);
	assert_eq!(
		infos,
		vec![
			PalletInfoData {
				index: 0,
				name: "System",
				module_name: "frame_system",
				crate_version: CrateVersion { major: 4, minor: 0, patch: 0 },
			},
			PalletInfoData {
				index: 1,
				name: "Example",
				module_name: "pallet",
				crate_version: CrateVersion { major: 3, minor: 0, patch: 0 },
			},
			PalletInfoData {
				index: 2,
				name: "Instance1Example",
				module_name: "pallet",
				crate_version: CrateVersion { major: 3, minor: 0, patch: 0 },
			},
			PalletInfoData {
				index: 3,
				name: "Example2",
				module_name: "pallet2",
				crate_version: CrateVersion { major: 3, minor: 0, patch: 0 },
			},
			PalletInfoData {
				index: 4,
				name: "Instance1Example2",
				module_name: "pallet2",
				crate_version: CrateVersion { major: 3, minor: 0, patch: 0 },
			},
		]
	);
}

#[test]
fn pallet_hooks_expand() {
	TestExternalities::default().execute_with(|| {
		frame_system::Pallet::<Runtime>::set_block_number(1);

		assert_eq!(AllPalletsWithoutSystem::on_initialize(1), 21);
		AllPalletsWithoutSystem::on_finalize(1);

		assert_eq!(AllPalletsWithoutSystem::on_runtime_upgrade(), 61);

		assert_eq!(
			frame_system::Pallet::<Runtime>::events()[0].event,
			Event::Example(pallet::Event::Something(10)),
		);
		assert_eq!(
			frame_system::Pallet::<Runtime>::events()[1].event,
			Event::Instance1Example(pallet::Event::Something(11)),
		);
		assert_eq!(
			frame_system::Pallet::<Runtime>::events()[2].event,
			Event::Example(pallet::Event::Something(20)),
		);
		assert_eq!(
			frame_system::Pallet::<Runtime>::events()[3].event,
			Event::Instance1Example(pallet::Event::Something(21)),
		);
		assert_eq!(
			frame_system::Pallet::<Runtime>::events()[4].event,
			Event::Example(pallet::Event::Something(30)),
		);
		assert_eq!(
			frame_system::Pallet::<Runtime>::events()[5].event,
			Event::Instance1Example(pallet::Event::Something(31)),
		);
	})
}

#[test]
fn pallet_on_genesis() {
	TestExternalities::default().execute_with(|| {
		pallet::Pallet::<Runtime>::on_genesis();

		pallet::Pallet::<Runtime, pallet::Instance1>::on_genesis();
	})
}

#[test]
fn metadata() {
	use frame_support::metadata::*;

	let system_pallet_metadata = PalletMetadata {
		index: 0,
		name: "System",
		storage: None, // The storage metadatas have been excluded.
		calls: Some(scale_info::meta_type::<frame_system::Call<Runtime>>().into()),
		event: Some(PalletEventMetadata {
			ty: scale_info::meta_type::<frame_system::Event<Runtime>>(),
		}),
		constants: vec![
			PalletConstantMetadata {
				name: "BlockWeights",
				ty: scale_info::meta_type::<frame_system::limits::BlockWeights>(),
				value: vec![],
				docs: vec![],
			},
			PalletConstantMetadata {
				name: "BlockLength",
				ty: scale_info::meta_type::<frame_system::limits::BlockLength>(),
				value: vec![],
				docs: vec![],
			},
			PalletConstantMetadata {
				name: "BlockHashCount",
				ty: scale_info::meta_type::<u32>(),
				value: vec![],
				docs: vec![],
			},
			PalletConstantMetadata {
				name: "DbWeight",
				ty: scale_info::meta_type::<frame_support::weights::RuntimeDbWeight>(),
				value: vec![],
				docs: vec![],
			},
			PalletConstantMetadata {
				name: "Version",
				ty: scale_info::meta_type::<sp_version::RuntimeVersion>(),
				value: vec![],
				docs: vec![],
			},
			PalletConstantMetadata {
				name: "SS58Prefix",
				ty: scale_info::meta_type::<u16>(),
				value: vec![],
				docs: vec![],
			},
		],
		error: Some(PalletErrorMetadata {
			ty: scale_info::meta_type::<frame_system::Error<Runtime>>(),
		}),
	};

	let example_pallet_metadata = PalletMetadata {
		index: 1,
		name: "Example",
		storage: Some(PalletStorageMetadata {
			prefix: "Example",
			entries: vec![
				StorageEntryMetadata {
					name: "Value",
					modifier: StorageEntryModifier::Optional,
					ty: StorageEntryType::Plain(scale_info::meta_type::<u32>()),
					default: vec![0],
					docs: vec![],
				},
				StorageEntryMetadata {
					name: "Map",
					modifier: StorageEntryModifier::Optional,
					ty: StorageEntryType::Map {
						key: scale_info::meta_type::<u8>(),
						value: scale_info::meta_type::<u16>(),
						hashers: vec![StorageHasher::Blake2_128Concat],
					},
					default: vec![0],
					docs: vec![],
				},
				StorageEntryMetadata {
					name: "Map2",
					modifier: StorageEntryModifier::Optional,
					ty: StorageEntryType::Map {
						key: scale_info::meta_type::<u16>(),
						value: scale_info::meta_type::<u32>(),
						hashers: vec![StorageHasher::Twox64Concat],
					},
					default: vec![0],
					docs: vec![],
				},
				StorageEntryMetadata {
					name: "DoubleMap",
					modifier: StorageEntryModifier::Optional,
					ty: StorageEntryType::Map {
						value: scale_info::meta_type::<u32>(),
						key: scale_info::meta_type::<(u8, u16)>(),
						hashers: vec![StorageHasher::Blake2_128Concat, StorageHasher::Twox64Concat],
					},
					default: vec![0],
					docs: vec![],
				},
				StorageEntryMetadata {
					name: "DoubleMap2",
					modifier: StorageEntryModifier::Optional,
					ty: StorageEntryType::Map {
						value: scale_info::meta_type::<u64>(),
						key: scale_info::meta_type::<(u16, u32)>(),
						hashers: vec![StorageHasher::Twox64Concat, StorageHasher::Blake2_128Concat],
					},
					default: vec![0],
					docs: vec![],
				},
				StorageEntryMetadata {
					name: "NMap",
					modifier: StorageEntryModifier::Optional,
					ty: StorageEntryType::Map {
						key: scale_info::meta_type::<u8>(),
						hashers: vec![StorageHasher::Blake2_128Concat],
						value: scale_info::meta_type::<u32>(),
					},
					default: vec![0],
					docs: vec![],
				},
				StorageEntryMetadata {
					name: "NMap2",
					modifier: StorageEntryModifier::Optional,
					ty: StorageEntryType::Map {
						key: scale_info::meta_type::<(u16, u32)>(),
						hashers: vec![StorageHasher::Twox64Concat, StorageHasher::Blake2_128Concat],
						value: scale_info::meta_type::<u64>(),
					},
					default: vec![0],
					docs: vec![],
				},
			],
		}),
		calls: Some(scale_info::meta_type::<pallet::Call<Runtime>>().into()),
		event: Some(PalletEventMetadata { ty: scale_info::meta_type::<pallet::Event<Runtime>>() }),
		constants: vec![PalletConstantMetadata {
			name: "MyGetParam",
			ty: scale_info::meta_type::<u32>(),
			value: vec![10, 0, 0, 0],
			docs: vec![],
		}],
		error: Some(PalletErrorMetadata { ty: scale_info::meta_type::<pallet::Error<Runtime>>() }),
	};

	let mut example_pallet_instance1_metadata = example_pallet_metadata.clone();
	example_pallet_instance1_metadata.name = "Instance1Example";
	example_pallet_instance1_metadata.index = 2;
	match example_pallet_instance1_metadata.calls {
		Some(ref mut calls_meta) => {
			calls_meta.ty = scale_info::meta_type::<pallet::Call<Runtime, pallet::Instance1>>();
		},
		_ => unreachable!(),
	}
	match example_pallet_instance1_metadata.event {
		Some(ref mut event_meta) => {
			event_meta.ty = scale_info::meta_type::<pallet::Event<Runtime, pallet::Instance1>>();
		},
		_ => unreachable!(),
	}
	match example_pallet_instance1_metadata.error {
		Some(ref mut error_meta) => {
			error_meta.ty = scale_info::meta_type::<pallet::Error<Runtime, pallet::Instance1>>();
		},
		_ => unreachable!(),
	}
	match example_pallet_instance1_metadata.storage {
		Some(ref mut storage_meta) => {
			storage_meta.prefix = "Instance1Example";
		},
		_ => unreachable!(),
	}

	let pallets =
		vec![system_pallet_metadata, example_pallet_metadata, example_pallet_instance1_metadata];

	let extrinsic = ExtrinsicMetadata {
		ty: scale_info::meta_type::<UncheckedExtrinsic>(),
		version: 4,
		signed_extensions: vec![SignedExtensionMetadata {
			identifier: "UnitSignedExtension",
			ty: scale_info::meta_type::<()>(),
			additional_signed: scale_info::meta_type::<()>(),
		}],
	};

	let expected_metadata: RuntimeMetadataPrefixed =
		RuntimeMetadataLastVersion::new(pallets, extrinsic, scale_info::meta_type::<Runtime>())
			.into();
	let expected_metadata = match expected_metadata.1 {
		RuntimeMetadata::V14(metadata) => metadata,
		_ => panic!("metadata has been bumped, test needs to be updated"),
	};

	let actual_metadata = match Runtime::metadata().1 {
		RuntimeMetadata::V14(metadata) => metadata,
		_ => panic!("metadata has been bumped, test needs to be updated"),
	};

	pretty_assertions::assert_eq!(actual_metadata.pallets[1], expected_metadata.pallets[1]);
	pretty_assertions::assert_eq!(actual_metadata.pallets[2], expected_metadata.pallets[2]);
}

#[test]
fn test_pallet_info_access() {
	assert_eq!(<System as frame_support::traits::PalletInfoAccess>::name(), "System");
	assert_eq!(<Example as frame_support::traits::PalletInfoAccess>::name(), "Example");
	assert_eq!(
		<Instance1Example as frame_support::traits::PalletInfoAccess>::name(),
		"Instance1Example"
	);
	assert_eq!(<Example2 as frame_support::traits::PalletInfoAccess>::name(), "Example2");
	assert_eq!(
		<Instance1Example2 as frame_support::traits::PalletInfoAccess>::name(),
		"Instance1Example2"
	);

	assert_eq!(<System as frame_support::traits::PalletInfoAccess>::index(), 0);
	assert_eq!(<Example as frame_support::traits::PalletInfoAccess>::index(), 1);
	assert_eq!(<Instance1Example as frame_support::traits::PalletInfoAccess>::index(), 2);
	assert_eq!(<Example2 as frame_support::traits::PalletInfoAccess>::index(), 3);
	assert_eq!(<Instance1Example2 as frame_support::traits::PalletInfoAccess>::index(), 4);
}<|MERGE_RESOLUTION|>--- conflicted
+++ resolved
@@ -341,19 +341,11 @@
 	);
 	assert_eq!(
 		DispatchError::from(pallet::Error::<Runtime>::InsufficientProposersBalance),
-<<<<<<< HEAD
-		DispatchError::Module {
+		DispatchError::Module(ModuleError {
 			index: 1,
 			error: [0; 4],
-			message: Some("InsufficientProposersBalance"),
-		},
-=======
-		DispatchError::Module(ModuleError {
-			index: 1,
-			error: 0,
 			message: Some("InsufficientProposersBalance")
 		}),
->>>>>>> 59649dd1
 	);
 
 	assert_eq!(
@@ -370,19 +362,11 @@
 		DispatchError::from(
 			pallet::Error::<Runtime, pallet::Instance1>::InsufficientProposersBalance
 		),
-<<<<<<< HEAD
-		DispatchError::Module {
+		DispatchError::Module(ModuleError {
 			index: 2,
 			error: [0; 4],
-			message: Some("InsufficientProposersBalance"),
-		},
-=======
-		DispatchError::Module(ModuleError {
-			index: 2,
-			error: 0,
 			message: Some("InsufficientProposersBalance")
 		}),
->>>>>>> 59649dd1
 	);
 }
 
